﻿using eShopOnContainers.Services;
using System;
using System.Globalization;
using System.Reflection;
using eShopOnContainers.Core.Services.Catalog;
using eShopOnContainers.Core.Services.OpenUrl;
using eShopOnContainers.Core.Services.RequestProvider;
using eShopOnContainers.Core.Services.Basket;
using eShopOnContainers.Core.Services.Identity;
using eShopOnContainers.Core.Services.Order;
using eShopOnContainers.Core.Services.User;
using eShopOnContainers.Core.Services.Location;
using eShopOnContainers.Core.Services.Marketing;
<<<<<<< HEAD
using eShopOnContainers.Core.Services.Dependency;
using eShopOnContainers.Core.Services.Settings;
using eShopOnContainers.Core.Services.FixUri;
using Xamarin.Forms;
=======
using TinyIoC;
>>>>>>> d2e27b77

namespace eShopOnContainers.Core.ViewModels.Base
{
    public static class ViewModelLocator
    {
<<<<<<< HEAD
        private static IContainer _container;
=======
        private static TinyIoCContainer _container;
>>>>>>> d2e27b77

        public static readonly BindableProperty AutoWireViewModelProperty =
            BindableProperty.CreateAttached("AutoWireViewModel", typeof(bool), typeof(ViewModelLocator), default(bool), propertyChanged: OnAutoWireViewModelChanged);

        public static bool GetAutoWireViewModel(BindableObject bindable)
        {
            return (bool)bindable.GetValue(ViewModelLocator.AutoWireViewModelProperty);
        }

        public static void SetAutoWireViewModel(BindableObject bindable, bool value)
        {
            bindable.SetValue(ViewModelLocator.AutoWireViewModelProperty, value);
        }

        public static bool UseMockService { get; set; }

<<<<<<< HEAD
        public static void RegisterDependencies(bool useMockServices)
        {
            var builder = new ContainerBuilder();

            // View models
            builder.RegisterType<BasketViewModel>();
            builder.RegisterType<CatalogViewModel>();
            builder.RegisterType<CheckoutViewModel>();
            builder.RegisterType<LoginViewModel>();
            builder.RegisterType<MainViewModel>();
            builder.RegisterType<OrderDetailViewModel>();
            builder.RegisterType<ProfileViewModel>();
            builder.RegisterType<SettingsViewModel>();
            builder.RegisterType<CampaignViewModel>();
            builder.RegisterType<CampaignDetailsViewModel>();

            // Services
            builder.RegisterType<NavigationService>().As<INavigationService>().SingleInstance();
            builder.RegisterType<DialogService>().As<IDialogService>();
            builder.RegisterType<OpenUrlService>().As<IOpenUrlService>();
            builder.RegisterType<IdentityService>().As<IIdentityService>();
            builder.RegisterType<RequestProvider>().As<IRequestProvider>();
            builder.RegisterType<LocationService>().As<ILocationService>().SingleInstance();
            builder.RegisterType<Services.Dependency.DependencyService>().As<IDependencyService>();
            builder.RegisterType<SettingsService>().As<ISettingsService>().SingleInstance();
            builder.RegisterType<FixUriService>().As<FixUriService>().SingleInstance();

            if (useMockServices)
            {
                builder.RegisterInstance(new CatalogMockService()).As<ICatalogService>();
                builder.RegisterInstance(new BasketMockService()).As<IBasketService>();
                builder.RegisterInstance(new OrderMockService()).As<IOrderService>();
                builder.RegisterInstance(new UserMockService()).As<IUserService>();
                builder.RegisterInstance(new CampaignMockService()).As<ICampaignService>();
=======
        static ViewModelLocator()
        {
            _container = new TinyIoCContainer();

            // View models
            _container.Register<BasketViewModel>();
            _container.Register<CatalogViewModel>();
            _container.Register<CheckoutViewModel>();
            _container.Register<LoginViewModel>();
            _container.Register<MainViewModel>();
            _container.Register<OrderDetailViewModel>();
            _container.Register<ProfileViewModel>();
            _container.Register<SettingsViewModel>();
            _container.Register<CampaignViewModel>();
            _container.Register<CampaignDetailsViewModel>();

            // Services
            _container.Register<INavigationService, NavigationService>().AsSingleton();
            _container.Register<IDialogService, DialogService>();
            _container.Register<IOpenUrlService, OpenUrlService>();
            _container.Register<IIdentityService, IdentityService>();
            _container.Register<IRequestProvider, RequestProvider>();
            _container.Register<ILocationService, LocationService>().AsSingleton();
            _container.Register<ICatalogService, CatalogMockService>().AsSingleton();
            _container.Register<IBasketService, BasketMockService>().AsSingleton();
            _container.Register<IOrderService, OrderMockService>().AsSingleton();
            _container.Register<IUserService, UserMockService>().AsSingleton();
            _container.Register<ICampaignService, CampaignMockService>().AsSingleton();
        }

        public static void UpdateDependencies(bool useMockServices)
        {
            // Change injected dependencies
            if (useMockServices)
            {
                _container.Register<ICatalogService, CatalogMockService>().AsSingleton();
                _container.Register<IBasketService, BasketMockService>().AsSingleton();
                _container.Register<IOrderService, OrderMockService>().AsSingleton();
                _container.Register<IUserService, UserMockService>().AsSingleton();
                _container.Register<ICampaignService, CampaignMockService>().AsSingleton();
>>>>>>> d2e27b77

                UseMockService = true;
            }
            else
            {
<<<<<<< HEAD
                builder.RegisterType<CatalogService>().As<ICatalogService>().SingleInstance();
                builder.RegisterType<BasketService>().As<IBasketService>().SingleInstance();
                builder.RegisterType<OrderService>().As<IOrderService>().SingleInstance();
                builder.RegisterType<UserService>().As<IUserService>().SingleInstance();
                builder.RegisterType<CampaignService>().As<ICampaignService>().SingleInstance();

                UseMockService = false;
            }

            if (_container != null)
            {
                _container.Dispose();
            }
            _container = builder.Build();
        }

        public static T Resolve<T>()
=======
                _container.Register<ICatalogService, CatalogService>().AsSingleton();
                _container.Register<IBasketService, BasketService>().AsSingleton();
                _container.Register<IOrderService, OrderService>().AsSingleton();
                _container.Register<IUserService, UserService>().AsSingleton();
                _container.Register<ICampaignService, CampaignService>().AsSingleton();

                UseMockService = false;
            }
        }

        public static T Resolve<T>() where T : class
>>>>>>> d2e27b77
        {
            return _container.Resolve<T>();
        }

        private static void OnAutoWireViewModelChanged(BindableObject bindable, object oldValue, object newValue)
        {
            var view = bindable as Element;
            if (view == null)
            {
                return;
            }

            var viewType = view.GetType();
            var viewName = viewType.FullName.Replace(".Views.", ".ViewModels.");
            var viewAssemblyName = viewType.GetTypeInfo().Assembly.FullName;
            var viewModelName = string.Format(CultureInfo.InvariantCulture, "{0}Model, {1}", viewName, viewAssemblyName);

            var viewModelType = Type.GetType(viewModelName);
            if (viewModelType == null)
            {
                return;
            }
            var viewModel = _container.Resolve(viewModelType);
            view.BindingContext = viewModel;
        }
    }
}<|MERGE_RESOLUTION|>--- conflicted
+++ resolved
@@ -11,24 +11,17 @@
 using eShopOnContainers.Core.Services.User;
 using eShopOnContainers.Core.Services.Location;
 using eShopOnContainers.Core.Services.Marketing;
-<<<<<<< HEAD
 using eShopOnContainers.Core.Services.Dependency;
 using eShopOnContainers.Core.Services.Settings;
 using eShopOnContainers.Core.Services.FixUri;
 using Xamarin.Forms;
-=======
 using TinyIoC;
->>>>>>> d2e27b77
 
 namespace eShopOnContainers.Core.ViewModels.Base
 {
     public static class ViewModelLocator
     {
-<<<<<<< HEAD
-        private static IContainer _container;
-=======
         private static TinyIoCContainer _container;
->>>>>>> d2e27b77
 
         public static readonly BindableProperty AutoWireViewModelProperty =
             BindableProperty.CreateAttached("AutoWireViewModel", typeof(bool), typeof(ViewModelLocator), default(bool), propertyChanged: OnAutoWireViewModelChanged);
@@ -45,42 +38,6 @@
 
         public static bool UseMockService { get; set; }
 
-<<<<<<< HEAD
-        public static void RegisterDependencies(bool useMockServices)
-        {
-            var builder = new ContainerBuilder();
-
-            // View models
-            builder.RegisterType<BasketViewModel>();
-            builder.RegisterType<CatalogViewModel>();
-            builder.RegisterType<CheckoutViewModel>();
-            builder.RegisterType<LoginViewModel>();
-            builder.RegisterType<MainViewModel>();
-            builder.RegisterType<OrderDetailViewModel>();
-            builder.RegisterType<ProfileViewModel>();
-            builder.RegisterType<SettingsViewModel>();
-            builder.RegisterType<CampaignViewModel>();
-            builder.RegisterType<CampaignDetailsViewModel>();
-
-            // Services
-            builder.RegisterType<NavigationService>().As<INavigationService>().SingleInstance();
-            builder.RegisterType<DialogService>().As<IDialogService>();
-            builder.RegisterType<OpenUrlService>().As<IOpenUrlService>();
-            builder.RegisterType<IdentityService>().As<IIdentityService>();
-            builder.RegisterType<RequestProvider>().As<IRequestProvider>();
-            builder.RegisterType<LocationService>().As<ILocationService>().SingleInstance();
-            builder.RegisterType<Services.Dependency.DependencyService>().As<IDependencyService>();
-            builder.RegisterType<SettingsService>().As<ISettingsService>().SingleInstance();
-            builder.RegisterType<FixUriService>().As<FixUriService>().SingleInstance();
-
-            if (useMockServices)
-            {
-                builder.RegisterInstance(new CatalogMockService()).As<ICatalogService>();
-                builder.RegisterInstance(new BasketMockService()).As<IBasketService>();
-                builder.RegisterInstance(new OrderMockService()).As<IOrderService>();
-                builder.RegisterInstance(new UserMockService()).As<IUserService>();
-                builder.RegisterInstance(new CampaignMockService()).As<ICampaignService>();
-=======
         static ViewModelLocator()
         {
             _container = new TinyIoCContainer();
@@ -121,31 +78,11 @@
                 _container.Register<IOrderService, OrderMockService>().AsSingleton();
                 _container.Register<IUserService, UserMockService>().AsSingleton();
                 _container.Register<ICampaignService, CampaignMockService>().AsSingleton();
->>>>>>> d2e27b77
 
                 UseMockService = true;
             }
             else
             {
-<<<<<<< HEAD
-                builder.RegisterType<CatalogService>().As<ICatalogService>().SingleInstance();
-                builder.RegisterType<BasketService>().As<IBasketService>().SingleInstance();
-                builder.RegisterType<OrderService>().As<IOrderService>().SingleInstance();
-                builder.RegisterType<UserService>().As<IUserService>().SingleInstance();
-                builder.RegisterType<CampaignService>().As<ICampaignService>().SingleInstance();
-
-                UseMockService = false;
-            }
-
-            if (_container != null)
-            {
-                _container.Dispose();
-            }
-            _container = builder.Build();
-        }
-
-        public static T Resolve<T>()
-=======
                 _container.Register<ICatalogService, CatalogService>().AsSingleton();
                 _container.Register<IBasketService, BasketService>().AsSingleton();
                 _container.Register<IOrderService, OrderService>().AsSingleton();
@@ -157,7 +94,6 @@
         }
 
         public static T Resolve<T>() where T : class
->>>>>>> d2e27b77
         {
             return _container.Resolve<T>();
         }
