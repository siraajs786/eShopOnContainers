--- conflicted
+++ resolved
@@ -74,12 +74,8 @@
 
         public void Configure(IApplicationBuilder app, ILoggerFactory loggerFactory)
         {
-<<<<<<< HEAD
             //loggerFactory.AddAzureWebAppDiagnostics();
             //loggerFactory.AddApplicationInsights(app.ApplicationServices, LogLevel.Trace);
-=======
-            loggerFactory.AddApplicationInsights(app.ApplicationServices, LogLevel.Trace);
->>>>>>> 19f44785
 
             var pathBase = Configuration["PATH_BASE"];
             if (!string.IsNullOrEmpty(pathBase))
