--- conflicted
+++ resolved
@@ -141,16 +141,12 @@
                         HostName = Configuration["EventBusConnection"]
                     };
 
-<<<<<<< HEAD
                     return new DefaultRabbitMQPersistentConnection(factory, logger);
                 });
             }
 
             RegisterEventBus(services);
 
-=======
-            RegisterServiceBus(services);            
->>>>>>> 636ec014
             services.AddOptions();
 
             //configure autofac
@@ -190,15 +186,7 @@
                 .Options);
             integrationEventLogContext.Database.Migrate();
 
-<<<<<<< HEAD
             ConfigureEventBus(app);
-=======
-        }
-
-        private void RegisterServiceBus(IServiceCollection services)
-        {
-            services.AddSingleton<IEventBus, EventBusRabbitMQ>();
-            services.AddSingleton<IEventBusSubscriptionsManager, InMemoryEventBusSubscriptionsManager>();
         }
 
         private void ConfigureEventBus(IApplicationBuilder app)
@@ -211,7 +199,6 @@
             eventBus.Subscribe<OrderStockRejectedIntegrationEvent, IIntegrationEventHandler<OrderStockRejectedIntegrationEvent>>();
             eventBus.Subscribe<OrderPaymentFailedIntegrationEvent, IIntegrationEventHandler<OrderPaymentFailedIntegrationEvent>>();
             eventBus.Subscribe<OrderPaymentSuccededIntegrationEvent, IIntegrationEventHandler<OrderPaymentSuccededIntegrationEvent>>();
->>>>>>> 636ec014
         }
 
         protected virtual void ConfigureAuth(IApplicationBuilder app)
@@ -225,7 +212,6 @@
             });
         }
 
-<<<<<<< HEAD
         private void RegisterEventBus(IServiceCollection services)
         {
             if (Configuration.GetValue<bool>("AzureServiceBusEnabled"))
@@ -248,11 +234,6 @@
 
             services.AddSingleton<IEventBusSubscriptionsManager, InMemoryEventBusSubscriptionsManager>();
         }
-
-        protected virtual void ConfigureEventBus(IApplicationBuilder app)
-        {
-            var eventBus = app.ApplicationServices.GetRequiredService<IEventBus>();
-=======
 
         private async Task WaitForSqlAvailabilityAsync(ILoggerFactory loggerFactory, IApplicationBuilder app, int retries = 0)
         {
@@ -276,7 +257,6 @@
                         logger.LogTrace($"[{prefix}] Exception {exception.GetType().Name} with message ${exception.Message} detected on attempt {retry} of {retries}");
                     }
                 );
->>>>>>> 636ec014
         }
     }
 }