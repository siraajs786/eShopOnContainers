﻿namespace Microsoft.eShopOnContainers.Services.Ordering.API
{
    using AspNetCore.Http;
    using Autofac;
    using Autofac.Extensions.DependencyInjection;
    using global::Ordering.API.Application.IntegrationEvents;
    using global::Ordering.API.Application.IntegrationEvents.EventHandling;
    using global::Ordering.API.Application.IntegrationEvents.Events;
    using global::Ordering.API.Infrastructure.Middlewares;
    using Infrastructure;
    using Infrastructure.Auth;
    using Infrastructure.AutofacModules;
    using Infrastructure.Filters;
    using Infrastructure.Services;
    using Microsoft.AspNetCore.Builder;
    using Microsoft.AspNetCore.Hosting;
    using Microsoft.EntityFrameworkCore;
    using Microsoft.eShopOnContainers.BuildingBlocks.EventBus;
    using Microsoft.eShopOnContainers.BuildingBlocks.EventBus.Abstractions;
    using Microsoft.eShopOnContainers.BuildingBlocks.EventBusRabbitMQ;
    using Microsoft.eShopOnContainers.BuildingBlocks.IntegrationEventLogEF;
    using Microsoft.eShopOnContainers.BuildingBlocks.IntegrationEventLogEF.Services;
    using Microsoft.Extensions.Configuration;
    using Microsoft.Extensions.DependencyInjection;
    using Microsoft.Extensions.HealthChecks;
    using Microsoft.Extensions.Logging;
    using Ordering.Infrastructure;
    using Polly;
    using RabbitMQ.Client;
    using System;
    using System.Data.Common;
    using System.Data.SqlClient;
    using System.Reflection;
    using System.Threading.Tasks;

    public class Startup
    {
        public Startup(IHostingEnvironment env)
        {
            var builder = new ConfigurationBuilder()
                .SetBasePath(env.ContentRootPath)
                .AddJsonFile("settings.json", optional: true, reloadOnChange: true)
                .AddJsonFile($"settings.{env.EnvironmentName}.json", optional: true);

            if (env.IsDevelopment())
            {
                builder.AddUserSecrets(typeof(Startup).GetTypeInfo().Assembly);
            }

            builder.AddEnvironmentVariables();

            Configuration = builder.Build();
        }

        public IConfigurationRoot Configuration { get; }

        public IServiceProvider ConfigureServices(IServiceCollection services)
        {
            // Add framework services.
            services.AddMvc(options =>
            {
                options.Filters.Add(typeof(HttpGlobalExceptionFilter));                
            }).AddControllersAsServices();  //Injecting Controllers themselves thru DI
                                            //For further info see: http://docs.autofac.org/en/latest/integration/aspnetcore.html#controllers-as-services


            services.AddHealthChecks(checks =>
            {
                var minutes = 1;
                if (int.TryParse(Configuration["HealthCheck:Timeout"], out var minutesParsed))
                {
                    minutes = minutesParsed;
                }
                checks.AddSqlCheck("OrderingDb", Configuration["ConnectionString"], TimeSpan.FromMinutes(minutes));
            });
            
            services.AddEntityFrameworkSqlServer()
                    .AddDbContext<OrderingContext>(options =>
                    {
                        options.UseSqlServer(Configuration["ConnectionString"],
                            sqlServerOptionsAction: sqlOptions =>
                            {
                                sqlOptions.MigrationsAssembly(typeof(Startup).GetTypeInfo().Assembly.GetName().Name);
                                sqlOptions.EnableRetryOnFailure(maxRetryCount: 5, maxRetryDelay: TimeSpan.FromSeconds(30), errorNumbersToAdd: null);
                            });                                       
                        },
                        ServiceLifetime.Scoped  //Showing explicitly that the DbContext is shared across the HTTP request scope (graph of objects started in the HTTP request)
                    );

            services.AddSwaggerGen(options =>
            {
                options.DescribeAllEnumsAsStrings();
                options.SwaggerDoc("v1", new Swashbuckle.AspNetCore.Swagger.Info
                {
                    Title = "Ordering HTTP API",
                    Version = "v1",
                    Description = "The Ordering Service HTTP API",
                    TermsOfService = "Terms Of Service"
                });
            });

            services.AddCors(options =>
            {
                options.AddPolicy("CorsPolicy",
                    builder => builder.AllowAnyOrigin()
                    .AllowAnyMethod()
                    .AllowAnyHeader()
                    .AllowCredentials());
            });

            // Add application services.
            services.AddSingleton<IHttpContextAccessor, HttpContextAccessor>();
            services.AddTransient<IIdentityService, IdentityService>();
            services.AddTransient<Func<DbConnection, IIntegrationEventLogService>>(
                sp => (DbConnection c) => new IntegrationEventLogService(c));            
            
            services.AddTransient<IOrderingIntegrationEventService, OrderingIntegrationEventService>();

            services.AddSingleton<IRabbitMQPersistentConnection>(sp =>
            {
                var logger = sp.GetRequiredService<ILogger<DefaultRabbitMQPersistentConnection>>();

                var factory = new ConnectionFactory()
                {
                    HostName = Configuration["EventBusConnection"]
                };

                return new DefaultRabbitMQPersistentConnection(factory, logger);
            });

            RegisterServiceBus(services);            
            services.AddOptions();

            //configure autofac

            var container = new ContainerBuilder();
            container.Populate(services);

            container.RegisterModule(new MediatorModule());
            container.RegisterModule(new ApplicationModule(Configuration["ConnectionString"]));

            return new AutofacServiceProvider(container.Build());
        }


        public void Configure(IApplicationBuilder app, IHostingEnvironment env, ILoggerFactory loggerFactory)
        {
            loggerFactory.AddConsole(Configuration.GetSection("Logging"));
            loggerFactory.AddDebug();
            
            app.UseCors("CorsPolicy");

            ConfigureAuth(app);
            app.UseMvcWithDefaultRoute();

            app.UseSwagger()
               .UseSwaggerUI(c =>
               {
                   c.SwaggerEndpoint("/swagger/v1/swagger.json", "My API V1");
               });

<<<<<<< HEAD
            WaitForSqlAvailabilityAsync(loggerFactory, app).Wait();
=======
            OrderingContextSeed.SeedAsync(app).Wait();
            ConfigureEventBus(app);
>>>>>>> 51c25c98

            var integrationEventLogContext = new IntegrationEventLogContext(
                new DbContextOptionsBuilder<IntegrationEventLogContext>()
                .UseSqlServer(Configuration["ConnectionString"], b => b.MigrationsAssembly("Ordering.API"))
                .Options);
            integrationEventLogContext.Database.Migrate();

        }

        private void RegisterServiceBus(IServiceCollection services)
        {
            services.AddSingleton<IEventBus, EventBusRabbitMQ>();
            services.AddSingleton<IEventBusSubscriptionsManager, InMemoryEventBusSubscriptionsManager>();
        }

        private void ConfigureEventBus(IApplicationBuilder app)
        {
            var eventBus = app.ApplicationServices.GetRequiredService<IEventBus>();

            eventBus.Subscribe<UserCheckoutAcceptedIntegrationEvent, IIntegrationEventHandler<UserCheckoutAcceptedIntegrationEvent>>();
            eventBus.Subscribe<GracePeriodConfirmedIntegrationEvent, IIntegrationEventHandler<GracePeriodConfirmedIntegrationEvent>>();
            eventBus.Subscribe<OrderStockConfirmedIntegrationEvent, IIntegrationEventHandler<OrderStockConfirmedIntegrationEvent>>();
            eventBus.Subscribe<OrderStockRejectedIntegrationEvent, IIntegrationEventHandler<OrderStockRejectedIntegrationEvent>>();
            eventBus.Subscribe<OrderPaymentFailedIntegrationEvent, IIntegrationEventHandler<OrderPaymentFailedIntegrationEvent>>();
            eventBus.Subscribe<OrderPaymentSuccededIntegrationEvent, IIntegrationEventHandler<OrderPaymentSuccededIntegrationEvent>>();
        }

        protected virtual void ConfigureAuth(IApplicationBuilder app)
        {
            var identityUrl = Configuration.GetValue<string>("IdentityUrl");
            app.UseIdentityServerAuthentication(new IdentityServerAuthenticationOptions
            {
                Authority = identityUrl.ToString(),
                ApiName = "orders",
                RequireHttpsMetadata = false
            });
        }


        private async Task WaitForSqlAvailabilityAsync(ILoggerFactory loggerFactory, IApplicationBuilder app, int retries = 0)
        {
            var logger = loggerFactory.CreateLogger(nameof(Startup));
            var policy = CreatePolicy(retries, logger, nameof(WaitForSqlAvailabilityAsync));
            await policy.ExecuteAsync(async () =>
            {
                await OrderingContextSeed.SeedAsync(app);
            });

        }

        private Policy CreatePolicy(int retries, ILogger logger, string prefix)
        {
            return Policy.Handle<SqlException>().
                WaitAndRetryAsync(
                    retryCount: retries,
                    sleepDurationProvider: retry => TimeSpan.FromSeconds(5),
                    onRetry: (exception, timeSpan, retry, ctx) =>
                    {
                        logger.LogTrace($"[{prefix}] Exception {exception.GetType().Name} with message ${exception.Message} detected on attempt {retry} of {retries}");
                    }
                );
        }
    }
}<|MERGE_RESOLUTION|>--- conflicted
+++ resolved
@@ -159,12 +159,8 @@
                    c.SwaggerEndpoint("/swagger/v1/swagger.json", "My API V1");
                });
 
-<<<<<<< HEAD
             WaitForSqlAvailabilityAsync(loggerFactory, app).Wait();
-=======
-            OrderingContextSeed.SeedAsync(app).Wait();
             ConfigureEventBus(app);
->>>>>>> 51c25c98
 
             var integrationEventLogContext = new IntegrationEventLogContext(
                 new DbContextOptionsBuilder<IntegrationEventLogContext>()
