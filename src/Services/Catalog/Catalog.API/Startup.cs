﻿namespace Microsoft.eShopOnContainers.Services.Catalog.API
{
    using Microsoft.AspNetCore.Builder;
    using Microsoft.AspNetCore.Hosting;
    using Microsoft.EntityFrameworkCore;
    using Microsoft.EntityFrameworkCore.Infrastructure;
    using Microsoft.eShopOnContainers.Services.Catalog.API.Infrastructure;
    using Microsoft.Extensions.Configuration;
    using Microsoft.Extensions.DependencyInjection;
    using Microsoft.Extensions.Logging;

    public class Startup
    {
        public IConfigurationRoot Configuration { get; }

        public Startup(IHostingEnvironment env)
        {
            var builder = new ConfigurationBuilder()
                .SetBasePath(env.ContentRootPath)
<<<<<<< HEAD
                .AddJsonFile($"settings.json",optional:false)
                .AddEnvironmentVariables();
=======
                .AddJsonFile($"settings.json", optional: false, reloadOnChange: true)
                .AddJsonFile($"settings.{env.EnvironmentName}.json", optional: true);

            builder.AddEnvironmentVariables();
>>>>>>> 3e001b40


            Configuration = builder.Build();
        }

        public void ConfigureServices(IServiceCollection services)
        {
            services.AddSingleton<IConfiguration>(Configuration);

            services.AddDbContext<CatalogContext>(c =>
            {
                c.UseSqlServer(Configuration["ConnectionString"]);
                c.ConfigureWarnings(wb =>
                {
                    //By default, in this application, we don't want to have client evaluations
                    wb.Log(RelationalEventId.QueryClientEvaluationWarning);
                });
            });

            // Add framework services.

            services.AddSwaggerGen();
            services.ConfigureSwaggerGen(options =>
            {
                options.DescribeAllEnumsAsStrings();
                options.SingleApiVersion(new Swashbuckle.Swagger.Model.Info()
                {
                    Title = "Catalog HTTP API",
                    Version = "v1",
                    Description = "The Catalog Service HTTP API",
                    TermsOfService = "Terms Of Service"
                });
            });

            services.AddCors();

            services.AddMvc(mvcoptions =>
            {
            });
        }

        public void Configure(IApplicationBuilder app, IHostingEnvironment env, ILoggerFactory loggerFactory)
        {
            //Configure logs

            if (env.IsDevelopment())
            {
                app.UseDeveloperExceptionPage();
            }

            loggerFactory.AddConsole(Configuration.GetSection("Logging"));
            loggerFactory.AddDebug();

            //Seed Data

            CatalogContextSeed.SeedAsync(app)
                .Wait();

            // Use frameworks
            app.UseCors(policyBuilder => policyBuilder.AllowAnyOrigin());

            app.UseMvc();

            app.UseSwagger()
              .UseSwaggerUi();
        }
    }
}<|MERGE_RESOLUTION|>--- conflicted
+++ resolved
@@ -17,16 +17,9 @@
         {
             var builder = new ConfigurationBuilder()
                 .SetBasePath(env.ContentRootPath)
-<<<<<<< HEAD
-                .AddJsonFile($"settings.json",optional:false)
+                .AddJsonFile($"settings.json", optional: false, reloadOnChange: true)
+                .AddJsonFile($"settings.{env.EnvironmentName}.json", optional: true)
                 .AddEnvironmentVariables();
-=======
-                .AddJsonFile($"settings.json", optional: false, reloadOnChange: true)
-                .AddJsonFile($"settings.{env.EnvironmentName}.json", optional: true);
-
-            builder.AddEnvironmentVariables();
->>>>>>> 3e001b40
-
 
             Configuration = builder.Build();
         }
