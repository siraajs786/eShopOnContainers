--- conflicted
+++ resolved
@@ -1,10 +1,7 @@
 ﻿namespace Microsoft.eShopOnContainers.Services.Catalog.API
 {
-<<<<<<< HEAD
     using global::Catalog.API.Infrastructure.Filters;
     using global::Catalog.API.IntegrationEvents;
-=======
->>>>>>> 92501eb0
     using Microsoft.AspNetCore.Builder;
     using Microsoft.AspNetCore.Hosting;
     using Microsoft.EntityFrameworkCore;
@@ -46,8 +43,6 @@
 
         public void ConfigureServices(IServiceCollection services)
         {
-<<<<<<< HEAD
-            var sqlConnection = new SqlConnection(Configuration["ConnectionString"]);
 
             // Add framework services.
             services.AddMvc(options =>
@@ -56,9 +51,6 @@
             }).AddControllersAsServices();
 
             services.AddDbContext<CatalogContext>(c =>
-=======
-            services.AddDbContext<CatalogContext>(options =>
->>>>>>> 92501eb0
             {
                 options.UseSqlServer(Configuration["ConnectionString"],
                                      sqlServerOptionsAction: sqlOptions =>
