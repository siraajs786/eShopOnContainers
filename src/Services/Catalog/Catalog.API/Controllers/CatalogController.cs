﻿using Catalog.API.IntegrationEvents;
using Microsoft.AspNetCore.Mvc;
using Microsoft.EntityFrameworkCore;
using Microsoft.eShopOnContainers.Services.Catalog.API.Infrastructure;
using Microsoft.eShopOnContainers.Services.Catalog.API.IntegrationEvents.Events;
using Microsoft.eShopOnContainers.Services.Catalog.API.Model;
using Microsoft.eShopOnContainers.Services.Catalog.API.ViewModel;
using Microsoft.Extensions.Options;
using System;
using System.Collections.Generic;
using System.Linq;
using System.Threading.Tasks;

namespace Microsoft.eShopOnContainers.Services.Catalog.API.Controllers
{
    [Route("api/v1/[controller]")]
    public class CatalogController : ControllerBase
    {
        private readonly CatalogContext _catalogContext;
        private readonly CatalogSettings _settings;
        private readonly ICatalogIntegrationEventService _catalogIntegrationEventService;

        public CatalogController(CatalogContext context, IOptionsSnapshot<CatalogSettings> settings, ICatalogIntegrationEventService catalogIntegrationEventService)
        {
            _catalogContext = context ?? throw new ArgumentNullException(nameof(context));
            _catalogIntegrationEventService = catalogIntegrationEventService ?? throw new ArgumentNullException(nameof(catalogIntegrationEventService));

            _settings = settings.Value;
            ((DbContext)context).ChangeTracker.QueryTrackingBehavior = QueryTrackingBehavior.NoTracking;
        }

        // GET api/v1/[controller]/items[?pageSize=3&pageIndex=10]
        [HttpGet]
        [Route("[action]")]
        public async Task<IActionResult> Items([FromQuery]int pageSize = 10, [FromQuery]int pageIndex = 0)

        {
            var totalItems = await _catalogContext.CatalogItems
                .LongCountAsync();

            var itemsOnPage = await _catalogContext.CatalogItems
                .OrderBy(c => c.Name)
                .Skip(pageSize * pageIndex)
                .Take(pageSize)
                .ToListAsync();

            itemsOnPage = ChangeUriPlaceholder(itemsOnPage);

            var model = new PaginatedItemsViewModel<CatalogItem>(
                pageIndex, pageSize, totalItems, itemsOnPage);

            return Ok(model);
        }

        [HttpGet]
        [Route("items/{id:int}")]
        public async Task<IActionResult> GetItemById(int id)
        {
            if (id <= 0)
            {
                return BadRequest();
            }

            var item = await _catalogContext.CatalogItems.SingleOrDefaultAsync(ci => ci.Id == id);
            if (item != null)
            {
                return Ok(item);
            }

            return NotFound();
        }

        // GET api/v1/[controller]/items/withname/samplename[?pageSize=3&pageIndex=10]
        [HttpGet]
        [Route("[action]/withname/{name:minlength(1)}")]
        public async Task<IActionResult> Items(string name, [FromQuery]int pageSize = 10, [FromQuery]int pageIndex = 0)
        {

            var totalItems = await _catalogContext.CatalogItems
                .Where(c => c.Name.StartsWith(name))
                .LongCountAsync();

            var itemsOnPage = await _catalogContext.CatalogItems
                .Where(c => c.Name.StartsWith(name))
                .Skip(pageSize * pageIndex)
                .Take(pageSize)
                .ToListAsync();

            itemsOnPage = ChangeUriPlaceholder(itemsOnPage);

            var model = new PaginatedItemsViewModel<CatalogItem>(
                pageIndex, pageSize, totalItems, itemsOnPage);

            return Ok(model);
        }

        // GET api/v1/[controller]/items/type/1/brand/null[?pageSize=3&pageIndex=10]
        [HttpGet]
        [Route("[action]/type/{catalogTypeId}/brand/{catalogBrandId}")]
        public async Task<IActionResult> Items(int? catalogTypeId, int? catalogBrandId, [FromQuery]int pageSize = 10, [FromQuery]int pageIndex = 0)
        {
            var root = (IQueryable<CatalogItem>)_catalogContext.CatalogItems;

            if (catalogTypeId.HasValue)
            {
                root = root.Where(ci => ci.CatalogTypeId == catalogTypeId);
            }

            if (catalogBrandId.HasValue)
            {
                root = root.Where(ci => ci.CatalogBrandId == catalogBrandId);
            }

            var totalItems = await root
                .LongCountAsync();

            var itemsOnPage = await root
                .Skip(pageSize * pageIndex)
                .Take(pageSize)
                .ToListAsync();

            itemsOnPage = ChangeUriPlaceholder(itemsOnPage);

            var model = new PaginatedItemsViewModel<CatalogItem>(
                pageIndex, pageSize, totalItems, itemsOnPage);

            return Ok(model);
        }

        // GET api/v1/[controller]/CatalogTypes
        [HttpGet]
        [Route("[action]")]
        public async Task<IActionResult> CatalogTypes()
        {
            var items = await _catalogContext.CatalogTypes
                .ToListAsync();

            return Ok(items);
        }

        // GET api/v1/[controller]/CatalogBrands
        [HttpGet]
        [Route("[action]")]
        public async Task<IActionResult> CatalogBrands()
        {
            var items = await _catalogContext.CatalogBrands
                .ToListAsync();

            return Ok(items);
        }

        //PUT api/v1/[controller]/items
        [Route("items")]
        [HttpPut]
        public async Task<IActionResult> UpdateProduct([FromBody]CatalogItem productToUpdate)
        {
            var catalogItem = await _catalogContext.CatalogItems
                .SingleOrDefaultAsync(i => i.Id == productToUpdate.Id);

            if (catalogItem == null)
            {
                return NotFound(new { Message = $"Item with id {productToUpdate.Id} not found." });
            }

            var oldPrice = catalogItem.Price;
            var raiseProductPriceChangedEvent = oldPrice != productToUpdate.Price;


            // Update current product
            catalogItem = productToUpdate;
            _catalogContext.CatalogItems.Update(catalogItem);

            if (raiseProductPriceChangedEvent) // Save and publish integration event if price has changed
            {
                //Create Integration Event to be published through the Event Bus
                var priceChangedEvent = new ProductPriceChangedIntegrationEvent(catalogItem.Id, productToUpdate.Price, oldPrice);

                // Achieving atomicity between original Catalog database operation and the IntegrationEventLog thanks to a local transaction
                await _catalogIntegrationEventService.SaveEventAndCatalogContextChangesAsync(priceChangedEvent);

                // Publish through the Event Bus and mark the saved event as published
                await _catalogIntegrationEventService.PublishThroughEventBusAsync(priceChangedEvent);
            }
            else // Save updated product
            {
                await _catalogContext.SaveChangesAsync();
            }

            return CreatedAtAction(nameof(GetItemById), new { id = productToUpdate.Id }, null);
        }

        //POST api/v1/[controller]/items
        [Route("items")]
        [HttpPost]
        public async Task<IActionResult> CreateProduct([FromBody]CatalogItem product)
        {
            var item = new CatalogItem
            {
                CatalogBrandId = product.CatalogBrandId,
                CatalogTypeId = product.CatalogTypeId,
                Description = product.Description,
                Name = product.Name,
                PictureFileName = product.PictureFileName,
                Price = product.Price
            };
            _catalogContext.CatalogItems.Add(item);

            await _catalogContext.SaveChangesAsync();

            return CreatedAtAction(nameof(GetItemById), new { id = item.Id }, null);
        }

        //DELETE api/v1/[controller]/id
        [Route("{id}")]
        [HttpDelete]
        public async Task<IActionResult> DeleteProduct(int id)
        {
            var product = _catalogContext.CatalogItems.SingleOrDefault(x => x.Id == id);

            if (product == null)
            {
                return NotFound();
            }

            _catalogContext.CatalogItems.Remove(product);

            await _catalogContext.SaveChangesAsync();

            return NoContent();
        }

        private List<CatalogItem> ChangeUriPlaceholder(List<CatalogItem> items)
        {
            var baseUri = _settings.PicBaseUrl;
            
            items.ForEach(catalogItem =>
            {
<<<<<<< HEAD
                if (!x.PictureUri.Contains('/'))
                {
                    x.PictureUri = $"{baseUri}/api/v1/pic/{x.PictureUri}";
                }
=======
                catalogItem.PictureUri = _settings.AzureStorageEnabled
                    ? baseUri + catalogItem.PictureFileName
                    : baseUri + catalogItem.Id;

>>>>>>> a56f99f6
            });

            return items;
        }
    }
}<|MERGE_RESOLUTION|>--- conflicted
+++ resolved
@@ -235,17 +235,10 @@
             
             items.ForEach(catalogItem =>
             {
-<<<<<<< HEAD
-                if (!x.PictureUri.Contains('/'))
-                {
-                    x.PictureUri = $"{baseUri}/api/v1/pic/{x.PictureUri}";
-                }
-=======
                 catalogItem.PictureUri = _settings.AzureStorageEnabled
                     ? baseUri + catalogItem.PictureFileName
                     : baseUri + catalogItem.Id;
 
->>>>>>> a56f99f6
             });
 
             return items;
