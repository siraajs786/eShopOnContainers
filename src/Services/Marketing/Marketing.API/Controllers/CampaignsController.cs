﻿namespace Microsoft.eShopOnContainers.Services.Marketing.API.Controllers
{
    using Microsoft.AspNetCore.Mvc;
    using Microsoft.eShopOnContainers.Services.Marketing.API.Infrastructure;
    using System.Threading.Tasks;
    using Microsoft.eShopOnContainers.Services.Marketing.API.Model;
    using Microsoft.EntityFrameworkCore;
    using Microsoft.eShopOnContainers.Services.Marketing.API.Dto;
    using System.Collections.Generic;

    [Route("api/v1/[controller]")]
<<<<<<< HEAD
    //[Authorize]
=======
>>>>>>> 8494e776
    public class CampaignsController : Controller
    {
        private readonly MarketingContext _context;

        public CampaignsController(MarketingContext context)
        {
            _context = context;
        }


        [HttpGet]
        public async Task<IActionResult> GetAllCampaigns()
        {
            var campaignList = await _context.Campaigns
                .Include(c => c.Rules)
                .ToListAsync();

            var campaignDtoList = CampaignModelListToDtoList(campaignList);

            return Ok(campaignDtoList);
        }

        [HttpGet("{id:int}")]
        public async Task<IActionResult> GetCampaignById(int id)
        {
            var campaign = await _context.Campaigns
                .Include(c => c.Rules)
                .SingleOrDefaultAsync(c => c.Id == id);

            if (campaign is null)
            {
                return NotFound();
            }

            var campaignDto = CampaignModelToDto(campaign);

            return Ok(campaignDto);
        }

        [HttpPost]
        public async Task<IActionResult> CreateCampaign([FromBody] CampaignDTO campaign)
        {
            if (campaign is null)
            {
                return BadRequest();
            }

            var campaingToCreate = CampaignDtoToModel(campaign);

            await _context.Campaigns.AddAsync(campaingToCreate);
            await _context.SaveChangesAsync();

            return CreatedAtAction(nameof(GetCampaignById), new { id = campaingToCreate.Id }, null);
        }

        [HttpPut("{id:int}")]
        public async Task<IActionResult> UpdateCampaign(int id, [FromBody]CampaignDTO campaign)
        {
            if (id < 1 || campaign is null)
            {
                return BadRequest();
            }

            var campaignToUpdate = await _context.Campaigns.FindAsync(id);
            if (campaignToUpdate is null)
            {
                return NotFound();
            }

            campaignToUpdate.Description = campaign.Description;
            campaignToUpdate.From = campaign.From;
            campaignToUpdate.To = campaign.To;

            await _context.SaveChangesAsync();

            return CreatedAtAction(nameof(GetCampaignById), new { id = campaignToUpdate.Id }, null);
        }

        [HttpDelete("{id:int}")]
        public async Task<IActionResult> Delete(int id)
        {
            if (id < 1)
            {
                return BadRequest();
            }

            var campaignToDelete = await _context.Campaigns.FindAsync(id);
            if (campaignToDelete is null)
            {
                return NotFound();
            }

            _context.Campaigns.Remove(campaignToDelete);
            await _context.SaveChangesAsync();

            return NoContent();
        }



        private List<CampaignDTO> CampaignModelListToDtoList(List<Campaign> campaignList)
        {
            var campaignDtoList = new List<CampaignDTO>();

            campaignList.ForEach(campaign => campaignDtoList
                .Add(CampaignModelToDto(campaign)));

            return campaignDtoList;
        }

        private CampaignDTO CampaignModelToDto(Campaign campaign)
        {
            var campaignDto = new CampaignDTO
            {
                Description = campaign.Description,
                From = campaign.From,
                To = campaign.To,
                Url = campaign.Url,
            };

            campaign.Rules.ForEach(c =>
            {
                switch ((RuleTypeEnum)c.RuleTypeId)
                {
                    case RuleTypeEnum.UserLocationRule:
                        var userLocationRule = c as UserLocationRule;
                        campaignDto.Rules.Add(new RuleDTO
                        {
                            LocationId = userLocationRule.LocationId,
                            RuleTypeId = userLocationRule.RuleTypeId,
                            Description = userLocationRule.Description
                        });
                        break;
                }
            });

            return campaignDto;
        }

        private Campaign CampaignDtoToModel(CampaignDTO campaignDto)
        {
            var campaingModel = new Campaign
            {
                Description = campaignDto.Description,
                From = campaignDto.From,
                To = campaignDto.To,
                Url = campaignDto.Url
            };

            campaignDto.Rules.ForEach(c =>
            {
                switch (c.RuleType)
                {
                    case RuleTypeEnum.UserLocationRule:
                        campaingModel.Rules.Add(new UserLocationRule
                        {
                            LocationId = c.LocationId.Value,
                            RuleTypeId = (int)c.RuleType,
                            Description = c.Description,
                            Campaign = campaingModel
                        });
                        break;
                }
            });

            return campaingModel;
        }

    }
}<|MERGE_RESOLUTION|>--- conflicted
+++ resolved
@@ -9,10 +9,7 @@
     using System.Collections.Generic;
 
     [Route("api/v1/[controller]")]
-<<<<<<< HEAD
-    //[Authorize]
-=======
->>>>>>> 8494e776
+    [Authorize]
     public class CampaignsController : Controller
     {
         private readonly MarketingContext _context;
@@ -21,7 +18,6 @@
         {
             _context = context;
         }
-
 
         [HttpGet]
         public async Task<IActionResult> GetAllCampaigns()
