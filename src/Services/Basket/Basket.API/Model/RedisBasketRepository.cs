--- conflicted
+++ resolved
@@ -31,9 +31,6 @@
             return await database.KeyDeleteAsync(id.ToString());
         }
 
-<<<<<<< HEAD
-        public async Task<CustomerBasket> GetBasketAsync(string customerId)
-=======
         public async Task<IEnumerable<string>> GetUsers()
         {
             var server = await GetServer();
@@ -46,8 +43,7 @@
             return data.Select(k => k.ToString());
         }
 
-        public async Task<CustomerBasket> GetBasket(string customerId)
->>>>>>> 482b5d23
+        public async Task<CustomerBasket> GetBasketAsync(string customerId)
         {
             var database = await GetDatabase();
 
