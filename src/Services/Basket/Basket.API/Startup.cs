﻿using Basket.API.Infrastructure.Filters;
using Basket.API.IntegrationEvents.EventHandling;
using Basket.API.IntegrationEvents.Events;
using Microsoft.AspNetCore.Builder;
using Microsoft.AspNetCore.Hosting;
using Microsoft.eShopOnContainers.BuildingBlocks.EventBus;
using Microsoft.eShopOnContainers.BuildingBlocks.EventBus.Abstractions;
using Microsoft.eShopOnContainers.BuildingBlocks.EventBusRabbitMQ;
using Microsoft.eShopOnContainers.Services.Basket.API.Auth.Server;
using Microsoft.eShopOnContainers.Services.Basket.API.IntegrationEvents.EventHandling;
using Microsoft.eShopOnContainers.Services.Basket.API.IntegrationEvents.Events;
using Microsoft.eShopOnContainers.Services.Basket.API.Model;
using Microsoft.Extensions.Configuration;
using Microsoft.Extensions.DependencyInjection;
using Microsoft.Extensions.HealthChecks;
using Microsoft.Extensions.Logging;
using Microsoft.Extensions.Options;
using RabbitMQ.Client;
using StackExchange.Redis;
using System.Linq;
using System.Net;
using System.Threading.Tasks;
using System;
<<<<<<< HEAD
=======
using Microsoft.eShopOnContainers.Services.Basket.API.Services;
using Microsoft.AspNetCore.Http;
>>>>>>> 32859023

namespace Microsoft.eShopOnContainers.Services.Basket.API
{
    public class Startup
    {
        public Startup(IHostingEnvironment env)
        {
            var builder = new ConfigurationBuilder()
                .SetBasePath(env.ContentRootPath)
                .AddJsonFile("appsettings.json", optional: true, reloadOnChange: true)
                .AddJsonFile($"appsettings.{env.EnvironmentName}.json", optional: true)
                .AddEnvironmentVariables();
            Configuration = builder.Build();
        }

        public IConfigurationRoot Configuration { get; }

        // This method gets called by the runtime. Use this method to add services to the container.
        public void ConfigureServices(IServiceCollection services)
        {

            services.AddHealthChecks(checks =>
            {
                checks.AddValueTaskCheck("HTTP Endpoint", () => new ValueTask<IHealthCheckResult>(HealthCheckResult.Healthy("Ok")));
            });

            // Add framework services.
            services.AddMvc(options =>
            {
                options.Filters.Add(typeof(HttpGlobalExceptionFilter));
            }).AddControllersAsServices();

            services.Configure<BasketSettings>(Configuration);

            //By connecting here we are making sure that our service
            //cannot start until redis is ready. This might slow down startup,
            //but given that there is a delay on resolving the ip address
            //and then creating the connection it seems reasonable to move
            //that cost to startup instead of having the first request pay the
            //penalty.
            services.AddSingleton<ConnectionMultiplexer>(sp =>
            {
                var settings = sp.GetRequiredService<IOptions<BasketSettings>>().Value;
                var ips = Dns.GetHostAddressesAsync(settings.ConnectionString).Result;

                return ConnectionMultiplexer.Connect(ips.First().ToString());
            });


            services.AddSingleton<IRabbitMQPersistentConnection>(sp =>
            {
                var settings = sp.GetRequiredService<IOptions<BasketSettings>>().Value;
                var logger = sp.GetRequiredService<ILogger<DefaultRabbitMQPersistentConnection>>();
                var factory = new ConnectionFactory()
                {
                    HostName = settings.EventBusConnection
                };

                return new DefaultRabbitMQPersistentConnection(factory, logger);
            });

            services.AddSwaggerGen();

            services.ConfigureSwaggerGen(options =>
            {
                options.OperationFilter<AuthorizationHeaderParameterOperationFilter>();
                options.DescribeAllEnumsAsStrings();
                options.SingleApiVersion(new Swashbuckle.Swagger.Model.Info()
                {
                    Title = "Basket HTTP API",
                    Version = "v1",
                    Description = "The Basket Service HTTP API",
                    TermsOfService = "Terms Of Service"
                });
            });


            services.AddCors(options =>
            {
                options.AddPolicy("CorsPolicy",
                    builder => builder.AllowAnyOrigin()
                    .AllowAnyMethod()
                    .AllowAnyHeader()
                    .AllowCredentials());
            });
            services.AddSingleton<IHttpContextAccessor, HttpContextAccessor>();
            services.AddTransient<IBasketRepository, RedisBasketRepository>();
<<<<<<< HEAD
=======
            services.AddTransient<IIdentityService, IdentityService>();
>>>>>>> 32859023
            RegisterServiceBus(services);
        }

        private void RegisterServiceBus(IServiceCollection services)
        {
            services.AddSingleton<IEventBus, EventBusRabbitMQ>();
            services.AddSingleton<IEventBusSubscriptionsManager, InMemoryEventBusSubscriptionsManager>();

            services.AddTransient<ProductPriceChangedIntegrationEventHandler>();
            services.AddTransient<OrderStartedIntegrationEventHandler>();

        }

        // This method gets called by the runtime. Use this method to configure the HTTP request pipeline.
        public void Configure(IApplicationBuilder app, IHostingEnvironment env, ILoggerFactory loggerFactory)
        {
            loggerFactory.AddConsole(Configuration.GetSection("Logging"));
            loggerFactory.AddDebug();

            app.UseStaticFiles();

            // Use frameworks
            app.UseCors("CorsPolicy");

            ConfigureAuth(app);

            app.UseMvcWithDefaultRoute();

            app.UseSwagger()
                .UseSwaggerUi();

            ConfigureEventBus(app);

        }

        protected virtual void ConfigureAuth(IApplicationBuilder app)
        {
            var identityUrl = Configuration.GetValue<string>("IdentityUrl");
            app.UseIdentityServerAuthentication(new IdentityServerAuthenticationOptions
            {
                Authority = identityUrl.ToString(),
                ScopeName = "basket",
                RequireHttpsMetadata = false
            });
        }

        protected virtual void ConfigureEventBus(IApplicationBuilder app)
        {
            var catalogPriceHandler = app.ApplicationServices
                .GetService<IIntegrationEventHandler<ProductPriceChangedIntegrationEvent>>();

            var orderStartedHandler = app.ApplicationServices
                .GetService<IIntegrationEventHandler<OrderStartedIntegrationEvent>>();

            var eventBus = app.ApplicationServices.GetRequiredService<IEventBus>();

            eventBus.Subscribe<ProductPriceChangedIntegrationEvent, ProductPriceChangedIntegrationEventHandler>
                (() => app.ApplicationServices.GetRequiredService<ProductPriceChangedIntegrationEventHandler>());

            eventBus.Subscribe<OrderStartedIntegrationEvent, OrderStartedIntegrationEventHandler>
                (() => app.ApplicationServices.GetRequiredService<OrderStartedIntegrationEventHandler>());
        }
    }
}<|MERGE_RESOLUTION|>--- conflicted
+++ resolved
@@ -21,11 +21,8 @@
 using System.Net;
 using System.Threading.Tasks;
 using System;
-<<<<<<< HEAD
-=======
 using Microsoft.eShopOnContainers.Services.Basket.API.Services;
 using Microsoft.AspNetCore.Http;
->>>>>>> 32859023
 
 namespace Microsoft.eShopOnContainers.Services.Basket.API
 {
@@ -113,10 +110,7 @@
             });
             services.AddSingleton<IHttpContextAccessor, HttpContextAccessor>();
             services.AddTransient<IBasketRepository, RedisBasketRepository>();
-<<<<<<< HEAD
-=======
             services.AddTransient<IIdentityService, IdentityService>();
->>>>>>> 32859023
             RegisterServiceBus(services);
         }
 
