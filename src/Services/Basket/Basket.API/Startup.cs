﻿using Autofac;
using Autofac.Extensions.DependencyInjection;
using Basket.API.Infrastructure.Filters;
using Basket.API.IntegrationEvents.EventHandling;
using Basket.API.IntegrationEvents.Events;
using Microsoft.AspNetCore.Builder;
using Microsoft.AspNetCore.Hosting;
using Microsoft.AspNetCore.Http;
using Microsoft.eShopOnContainers.BuildingBlocks.EventBus;
using Microsoft.eShopOnContainers.BuildingBlocks.EventBus.Abstractions;
using Microsoft.eShopOnContainers.BuildingBlocks.EventBusRabbitMQ;
using Microsoft.eShopOnContainers.Services.Basket.API.Auth.Server;
using Microsoft.eShopOnContainers.Services.Basket.API.IntegrationEvents.EventHandling;
using Microsoft.eShopOnContainers.Services.Basket.API.IntegrationEvents.Events;
using Microsoft.eShopOnContainers.Services.Basket.API.Model;
using Microsoft.eShopOnContainers.Services.Basket.API.Services;
using Microsoft.Extensions.Configuration;
using Microsoft.Extensions.DependencyInjection;
using Microsoft.Extensions.HealthChecks;
using Microsoft.Extensions.Logging;
using Microsoft.Extensions.Options;
using RabbitMQ.Client;
using StackExchange.Redis;
using System;
using System.Linq;
using System.Net;
using System.Threading.Tasks;

namespace Microsoft.eShopOnContainers.Services.Basket.API
{
    public class Startup
    {
        public Startup(IHostingEnvironment env)
        {
            var builder = new ConfigurationBuilder()
                .SetBasePath(env.ContentRootPath)
                .AddJsonFile("appsettings.json", optional: true, reloadOnChange: true)
                .AddJsonFile($"appsettings.{env.EnvironmentName}.json", optional: true)
                .AddEnvironmentVariables();
            Configuration = builder.Build();
        }

        public IConfigurationRoot Configuration { get; }

        // This method gets called by the runtime. Use this method to add services to the container.
        public IServiceProvider ConfigureServices(IServiceCollection services)
        {

            services.AddHealthChecks(checks =>
            {
                checks.AddValueTaskCheck("HTTP Endpoint", () => new ValueTask<IHealthCheckResult>(HealthCheckResult.Healthy("Ok")));
            });

            // Add framework services.
            services.AddMvc(options =>
            {
                options.Filters.Add(typeof(HttpGlobalExceptionFilter));
            }).AddControllersAsServices();

            services.Configure<BasketSettings>(Configuration);

            //By connecting here we are making sure that our service
            //cannot start until redis is ready. This might slow down startup,
            //but given that there is a delay on resolving the ip address
            //and then creating the connection it seems reasonable to move
            //that cost to startup instead of having the first request pay the
            //penalty.
            services.AddSingleton<ConnectionMultiplexer>(sp =>
            {
                var settings = sp.GetRequiredService<IOptions<BasketSettings>>().Value;
                var ips = Dns.GetHostAddressesAsync(settings.ConnectionString).Result;

                return ConnectionMultiplexer.Connect(ips.First().ToString());
            });


            services.AddSingleton<IRabbitMQPersistentConnection>(sp =>
            {
                var settings = sp.GetRequiredService<IOptions<BasketSettings>>().Value;
                var logger = sp.GetRequiredService<ILogger<DefaultRabbitMQPersistentConnection>>();
                var factory = new ConnectionFactory()
                {
                    HostName = settings.EventBusConnection
                };

                return new DefaultRabbitMQPersistentConnection(factory, logger);
            });

            services.AddSwaggerGen();

            services.ConfigureSwaggerGen(options =>
            {
                options.OperationFilter<AuthorizationHeaderParameterOperationFilter>();
                options.DescribeAllEnumsAsStrings();
                options.SingleApiVersion(new Swashbuckle.Swagger.Model.Info()
                {
                    Title = "Basket HTTP API",
                    Version = "v1",
                    Description = "The Basket Service HTTP API",
                    TermsOfService = "Terms Of Service"
                });
            });


            services.AddCors(options =>
            {
                options.AddPolicy("CorsPolicy",
                    builder => builder.AllowAnyOrigin()
                    .AllowAnyMethod()
                    .AllowAnyHeader()
                    .AllowCredentials());
            });
            services.AddSingleton<IHttpContextAccessor, HttpContextAccessor>();
            services.AddTransient<IBasketRepository, RedisBasketRepository>();
            services.AddTransient<IIdentityService, IdentityService>();
            RegisterServiceBus(services);
            services.AddOptions();

            var container = new ContainerBuilder();
            container.Populate(services);
            return new AutofacServiceProvider(container.Build());
        }

        private void RegisterServiceBus(IServiceCollection services)
        {
            services.AddSingleton<IEventBus, EventBusRabbitMQ>();
            services.AddSingleton<IEventBusSubscriptionsManager, InMemoryEventBusSubscriptionsManager>();

            services.AddTransient<ProductPriceChangedIntegrationEventHandler>();
            services.AddTransient<OrderStartedIntegrationEventHandler>();
        }

        // This method gets called by the runtime. Use this method to configure the HTTP request pipeline.
        public void Configure(IApplicationBuilder app, IHostingEnvironment env, ILoggerFactory loggerFactory)
        {
            loggerFactory.AddConsole(Configuration.GetSection("Logging"));
            loggerFactory.AddDebug();

            app.UseStaticFiles();

            // Use frameworks
            app.UseCors("CorsPolicy");

            ConfigureAuth(app);

            app.UseMvcWithDefaultRoute();

            app.UseSwagger()
                .UseSwaggerUi();

            ConfigureEventBus(app);

        }

        protected virtual void ConfigureAuth(IApplicationBuilder app)
        {
            var identityUrl = Configuration.GetValue<string>("IdentityUrl");
            app.UseIdentityServerAuthentication(new IdentityServerAuthenticationOptions
            {
                Authority = identityUrl.ToString(),
                ScopeName = "basket",
                RequireHttpsMetadata = false
            });
        }

        protected virtual void ConfigureEventBus(IApplicationBuilder app)
        {
<<<<<<< HEAD
            //var catalogPriceHandler = app.ApplicationServices
            //    .GetService<IIntegrationEventHandler<ProductPriceChangedIntegrationEvent>>();

            //var orderStartedHandler = app.ApplicationServices
            //    .GetService<IIntegrationEventHandler<OrderStartedIntegrationEvent>>();

=======
>>>>>>> 9b449461
            var eventBus = app.ApplicationServices.GetRequiredService<IEventBus>();
            eventBus.Subscribe<ProductPriceChangedIntegrationEvent, ProductPriceChangedIntegrationEventHandler>();
            eventBus.Subscribe<OrderStartedIntegrationEvent, OrderStartedIntegrationEventHandler>();
        }
    }
}<|MERGE_RESOLUTION|>--- conflicted
+++ resolved
@@ -165,15 +165,6 @@
 
         protected virtual void ConfigureEventBus(IApplicationBuilder app)
         {
-<<<<<<< HEAD
-            //var catalogPriceHandler = app.ApplicationServices
-            //    .GetService<IIntegrationEventHandler<ProductPriceChangedIntegrationEvent>>();
-
-            //var orderStartedHandler = app.ApplicationServices
-            //    .GetService<IIntegrationEventHandler<OrderStartedIntegrationEvent>>();
-
-=======
->>>>>>> 9b449461
             var eventBus = app.ApplicationServices.GetRequiredService<IEventBus>();
             eventBus.Subscribe<ProductPriceChangedIntegrationEvent, ProductPriceChangedIntegrationEventHandler>();
             eventBus.Subscribe<OrderStartedIntegrationEvent, OrderStartedIntegrationEventHandler>();
