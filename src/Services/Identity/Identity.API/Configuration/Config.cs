﻿using IdentityServer4;
using IdentityServer4.Models;
using System.Collections.Generic;

namespace Identity.API.Configuration
{
    public class Config
    {
        // ApiResources define the apis in your system
        public static IEnumerable<ApiResource> GetApis()
        {
            return new List<ApiResource>
            {
                new ApiResource("orders", "Orders Service"),
                new ApiResource("basket", "Basket Service"),
                new ApiResource("marketing", "Marketing Service"),
                new ApiResource("locations", "Locations Service")
            };
        }

        // Identity resources are data like user ID, name, or email address of a user
        // see: http://docs.identityserver.io/en/release/configuration/resources.html
        public static IEnumerable<IdentityResource> GetResources()
        {
            return new List<IdentityResource>
            {
                new IdentityResources.OpenId(),
                new IdentityResources.Profile()
            };
        }

        // client want to access resources (aka scopes)
        public static IEnumerable<Client> GetClients(Dictionary<string,string> clientsUrl)
        {
            return new List<Client>
            {
                // JavaScript Client
                new Client
                {
                    ClientId = "js",
                    ClientName = "eShop SPA OpenId Client",
                    AllowedGrantTypes = GrantTypes.Implicit,
                    AllowAccessTokensViaBrowser = true,
                    RedirectUris =           { $"{clientsUrl["Spa"]}/" },
                    RequireConsent = false,
                    PostLogoutRedirectUris = { $"{clientsUrl["Spa"]}/" },
                    AllowedCorsOrigins =     { $"{clientsUrl["Spa"]}" },
                    AllowedScopes =
                    {
                        IdentityServerConstants.StandardScopes.OpenId,
                        IdentityServerConstants.StandardScopes.Profile,
                        "orders",
                        "basket",
                        "locations",
                        "marketing"
                    }
                },
                new Client
                {
                    ClientId = "xamarin",
                    ClientName = "eShop Xamarin OpenId Client",
                    AllowedGrantTypes = GrantTypes.Hybrid,                    
                    //Used to retrieve the access token on the back channel.
                    ClientSecrets =
                    {
                        new Secret("secret".Sha256())
                    },
                    RedirectUris = { clientsUrl["Xamarin"] },
                    RequireConsent = false,
                    PostLogoutRedirectUris = { $"{clientsUrl["Xamarin"]}/Account/Redirecting" },
                    AllowedCorsOrigins = { "http://eshopxamarin" },
                    AllowedScopes = new List<string>
                    {
                        IdentityServerConstants.StandardScopes.OpenId,
                        IdentityServerConstants.StandardScopes.Profile,
                        IdentityServerConstants.StandardScopes.OfflineAccess,
                        "orders",
                        "basket",
                        "locations",
                        "marketing"
                    },
                    //Allow requesting refresh tokens for long lived API access
                    AllowOfflineAccess = true,
                    AllowAccessTokensViaBrowser = true
                },
                new Client
                {
                    ClientId = "mvc",
                    ClientName = "MVC Client",
                    ClientSecrets = new List<Secret>
                    {
                        new Secret("secret".Sha256())
                    },
                    ClientUri = $"{clientsUrl["Mvc"]}",                             // public uri of the client
                    AllowedGrantTypes = GrantTypes.Hybrid,
                    AllowAccessTokensViaBrowser = false,
                    RequireConsent = false,
                    AllowOfflineAccess = true,
                    RedirectUris = new List<string>
                    {
                        $"{clientsUrl["Mvc"]}/signin-oidc"
                    },
                    PostLogoutRedirectUris = new List<string>
                    {
                        $"{clientsUrl["Mvc"]}/signout-callback-oidc"
                    },
                    AllowedScopes = new List<string>
                    {
                        IdentityServerConstants.StandardScopes.OpenId,
                        IdentityServerConstants.StandardScopes.Profile,
                        IdentityServerConstants.StandardScopes.OfflineAccess,
                        "orders",
                        "basket",
                        "locations",
                        "marketing"
                    },
                },
                new Client
                {
<<<<<<< HEAD
                    ClientId = "swaggerui",
                    ClientName = "Swagger UI",
                    AllowedGrantTypes = GrantTypes.Implicit,
                    AllowAccessTokensViaBrowser = true,

                    RedirectUris = { "http://localhost:5109/swagger/o2c.html" },
                    PostLogoutRedirectUris = { "http://localhost:5109/swagger/" },

                    AllowedScopes =
                    {
                        "locations"
                    }
=======
                    ClientId = "mvctest",
                    ClientName = "MVC Client Test",
                    ClientSecrets = new List<Secret>
                    {
                        new Secret("secret".Sha256())
                    },
                    ClientUri = $"{clientsUrl["Mvc"]}",                             // public uri of the client
                    AllowedGrantTypes = GrantTypes.Hybrid,
                    AllowAccessTokensViaBrowser = true,
                    RequireConsent = false,
                    AllowOfflineAccess = true,
                    RedirectUris = new List<string>
                    {
                        $"{clientsUrl["Mvc"]}/signin-oidc"
                    },
                    PostLogoutRedirectUris = new List<string>
                    {
                        $"{clientsUrl["Mvc"]}/signout-callback-oidc"
                    },
                    AllowedScopes = new List<string>
                    {
                        IdentityServerConstants.StandardScopes.OpenId,
                        IdentityServerConstants.StandardScopes.Profile,
                        IdentityServerConstants.StandardScopes.OfflineAccess,
                        "orders",
                        "basket",
                        "locations",
                        "marketing"
                    },
>>>>>>> 540f7510
                }
            };
        }
    }
}<|MERGE_RESOLUTION|>--- conflicted
+++ resolved
@@ -117,20 +117,6 @@
                 },
                 new Client
                 {
-<<<<<<< HEAD
-                    ClientId = "swaggerui",
-                    ClientName = "Swagger UI",
-                    AllowedGrantTypes = GrantTypes.Implicit,
-                    AllowAccessTokensViaBrowser = true,
-
-                    RedirectUris = { "http://localhost:5109/swagger/o2c.html" },
-                    PostLogoutRedirectUris = { "http://localhost:5109/swagger/" },
-
-                    AllowedScopes =
-                    {
-                        "locations"
-                    }
-=======
                     ClientId = "mvctest",
                     ClientName = "MVC Client Test",
                     ClientSecrets = new List<Secret>
@@ -160,7 +146,6 @@
                         "locations",
                         "marketing"
                     },
->>>>>>> 540f7510
                 }
             };
         }
