--- conflicted
+++ resolved
@@ -13,7 +13,7 @@
         "Microsoft.eShopOnContainers": "Information",
         "System": "Warning"
       }
-<<<<<<< HEAD
+    }
     },
     "Webhooks": [
       {
@@ -22,12 +22,5 @@
         "Payload": "",
         "RestoredPayload": ""
       }
-    ],
-    "EvaluationTimeOnSeconds": 10,
-    "MinimumSecondsBetweenFailureNotifications": 60
-=======
-    }
->>>>>>> 6f692ff6
-  }
-}
+    ]
 }