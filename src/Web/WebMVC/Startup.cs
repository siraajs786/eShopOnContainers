﻿using HealthChecks.UI.Client;
using Microsoft.ApplicationInsights.Extensibility;
using Microsoft.ApplicationInsights.ServiceFabric;
using Microsoft.AspNetCore.Authentication.Cookies;
using Microsoft.AspNetCore.Authentication.OpenIdConnect;
using Microsoft.AspNetCore.Builder;
using Microsoft.AspNetCore.DataProtection;
using Microsoft.AspNetCore.Diagnostics.HealthChecks;
using Microsoft.AspNetCore.Hosting;
using Microsoft.AspNetCore.Http;
using Microsoft.AspNetCore.Mvc;
using Microsoft.eShopOnContainers.WebMVC.Services;
using Microsoft.eShopOnContainers.WebMVC.ViewModels;
using Microsoft.Extensions.Configuration;
using Microsoft.Extensions.DependencyInjection;
using Microsoft.Extensions.Diagnostics.HealthChecks;
using Microsoft.Extensions.Logging;
using Polly;
using Polly.Extensions.Http;
using StackExchange.Redis;
using System;
using System.IdentityModel.Tokens.Jwt;
using System.Net.Http;
using WebMVC.Infrastructure;
using WebMVC.Infrastructure.Middlewares;
using WebMVC.Services;

namespace Microsoft.eShopOnContainers.WebMVC
{
    public class Startup
    {
        public Startup(IConfiguration configuration)
        {
            Configuration = configuration;
        }

        public IConfiguration Configuration { get; }

        // This method gets called by the runtime. Use this method to add services to the IoC container.
        public void ConfigureServices(IServiceCollection services)
        {
            services.AddAppInsight(Configuration)
                    .AddHealthChecks(Configuration)
                    .AddCustomMvc(Configuration)
                    .AddHttpClientServices(Configuration)
                    //.AddHttpClientLogging(Configuration)  //Opt-in HttpClientLogging config
                    .AddCustomAuthentication(Configuration);
        }

        // This method gets called by the runtime. Use this method to configure the HTTP request pipeline.
        public void Configure(IApplicationBuilder app, IHostingEnvironment env, ILoggerFactory loggerFactory)
        {
            JwtSecurityTokenHandler.DefaultInboundClaimTypeMap.Clear();

<<<<<<< HEAD
            //loggerFactory.AddAzureWebAppDiagnostics();
            //loggerFactory.AddApplicationInsights(app.ApplicationServices, LogLevel.Trace);
=======
            loggerFactory.AddApplicationInsights(app.ApplicationServices, LogLevel.Trace);
>>>>>>> 19f44785

            app.UseHealthChecks("/hc", new HealthCheckOptions()
            {
                Predicate = _ => true,
                ResponseWriter = UIResponseWriter.WriteHealthCheckUIResponse
            });

            if (env.IsDevelopment())
            {
                app.UseDeveloperExceptionPage();
            }
            else
            {
                app.UseExceptionHandler("/Error");
                app.UseHsts();
            }

            var pathBase = Configuration["PATH_BASE"];
            if (!string.IsNullOrEmpty(pathBase))
            {
                loggerFactory.CreateLogger<Startup>().LogDebug("Using PATH BASE '{PathBase}'", pathBase);
                app.UsePathBase(pathBase);
            }

            app.UseHealthChecks("/liveness", new HealthCheckOptions
            {
                Predicate = r => r.Name.Contains("self")
            });

            app.UseSession();
            app.UseStaticFiles();

            if (Configuration.GetValue<bool>("UseLoadTest"))
            {
                app.UseMiddleware<ByPassAuthMiddleware>();
            }

            app.UseAuthentication();

            WebContextSeed.Seed(app, env, loggerFactory);

            app.UseHttpsRedirection();
            app.UseMvc(routes =>
            {
                routes.MapRoute(
                    name: "default",
                    template: "{controller=Catalog}/{action=Index}/{id?}");

                routes.MapRoute(
                    name: "defaultError",
                    template: "{controller=Error}/{action=Error}");
            });
        }
    }

    static class ServiceCollectionExtensions
    {

        public static IServiceCollection AddAppInsight(this IServiceCollection services, IConfiguration configuration)
        {
            services.AddApplicationInsightsTelemetry(configuration);
            var orchestratorType = configuration.GetValue<string>("OrchestratorType");

            if (orchestratorType?.ToUpper() == "K8S")
            {
                // Enable K8s telemetry initializer
                services.AddApplicationInsightsKubernetesEnricher();
            }

            if (orchestratorType?.ToUpper() == "SF")
            {
                // Enable SF telemetry initializer
                services.AddSingleton<ITelemetryInitializer>((serviceProvider) =>
                    new FabricTelemetryInitializer());
            }

            return services;
        }

        public static IServiceCollection AddHealthChecks(this IServiceCollection services, IConfiguration configuration)
        {
            services.AddHealthChecks()
                .AddCheck("self", () => HealthCheckResult.Healthy())
                .AddUrlGroup(new Uri(configuration["PurchaseUrlHC"]), name: "purchaseapigw-check", tags: new string[] { "purchaseapigw" })
                .AddUrlGroup(new Uri(configuration["MarketingUrlHC"]), name: "marketingapigw-check", tags: new string[] { "marketingapigw" })
                .AddUrlGroup(new Uri(configuration["IdentityUrlHC"]), name: "identityapi-check", tags: new string[] { "identityapi" });                
            
            return services;
        }

        public static IServiceCollection AddCustomMvc(this IServiceCollection services, IConfiguration configuration)
        {
            services.AddOptions();
            services.Configure<AppSettings>(configuration);

            services.AddMvc()
                .SetCompatibilityVersion(CompatibilityVersion.Version_2_2);

            services.AddSession();

            if (configuration.GetValue<string>("IsClusterEnv") == bool.TrueString)
            {
                services.AddDataProtection(opts =>
                {
                    opts.ApplicationDiscriminator = "eshop.webmvc";
                })
                .PersistKeysToRedis(ConnectionMultiplexer.Connect(configuration["DPConnectionString"]), "DataProtection-Keys");
            }
            return services;
        }

        // Adds all Http client services (like Service-Agents) using resilient Http requests based on HttpClient factory and Polly's policies 
        public static IServiceCollection AddHttpClientServices(this IServiceCollection services, IConfiguration configuration)
        {
            services.AddSingleton<IHttpContextAccessor, HttpContextAccessor>();

            //register delegating handlers
            services.AddTransient<HttpClientAuthorizationDelegatingHandler>();
            services.AddTransient<HttpClientRequestIdDelegatingHandler>();

            //set 5 min as the lifetime for each HttpMessageHandler int the pool
            services.AddHttpClient("extendedhandlerlifetime").SetHandlerLifetime(TimeSpan.FromMinutes(5));

            //add http client services
            services.AddHttpClient<IBasketService, BasketService>()
                   .SetHandlerLifetime(TimeSpan.FromMinutes(5))  //Sample. Default lifetime is 2 minutes
                   .AddHttpMessageHandler<HttpClientAuthorizationDelegatingHandler>()
                   .AddPolicyHandler(GetRetryPolicy())
                   .AddPolicyHandler(GetCircuitBreakerPolicy());

            services.AddHttpClient<ICatalogService, CatalogService>()
                   .AddPolicyHandler(GetRetryPolicy())
                   .AddPolicyHandler(GetCircuitBreakerPolicy());

            services.AddHttpClient<IOrderingService, OrderingService>()
                 .AddHttpMessageHandler<HttpClientAuthorizationDelegatingHandler>()
                 .AddHttpMessageHandler<HttpClientRequestIdDelegatingHandler>()
                 .AddPolicyHandler(GetRetryPolicy())
                 .AddPolicyHandler(GetCircuitBreakerPolicy());

            services.AddHttpClient<ICampaignService, CampaignService>()
                .AddHttpMessageHandler<HttpClientAuthorizationDelegatingHandler>()
                .AddPolicyHandler(GetRetryPolicy())
                .AddPolicyHandler(GetCircuitBreakerPolicy());

            services.AddHttpClient<ILocationService, LocationService>()
               .AddHttpMessageHandler<HttpClientAuthorizationDelegatingHandler>()
               .AddPolicyHandler(GetRetryPolicy())
               .AddPolicyHandler(GetCircuitBreakerPolicy());

            //add custom application services
            services.AddTransient<IIdentityParser<ApplicationUser>, IdentityParser>();

            return services;
        }

        public static IServiceCollection AddHttpClientLogging(this IServiceCollection services, IConfiguration configuration)
        {
            services.AddLogging(b =>
            {
                b.AddFilter((category, level) => true); // Spam the world with logs.

                // Add console logger so we can see all the logging produced by the client by default.
                b.AddConsole(c => c.IncludeScopes = true);

                // Add console logger
                b.AddDebug();
            });

            return services;
        }

        public static IServiceCollection AddCustomAuthentication(this IServiceCollection services, IConfiguration configuration)
        {
            var useLoadTest = configuration.GetValue<bool>("UseLoadTest");
            var identityUrl = configuration.GetValue<string>("IdentityUrl");
            var callBackUrl = configuration.GetValue<string>("CallBackUrl");

            // Add Authentication services          

            services.AddAuthentication(options =>
            {
                options.DefaultScheme = CookieAuthenticationDefaults.AuthenticationScheme;
                options.DefaultChallengeScheme = OpenIdConnectDefaults.AuthenticationScheme;
            })
            .AddCookie(setup=>setup.ExpireTimeSpan = TimeSpan.FromHours(2))
            .AddOpenIdConnect(options =>
            {
                options.SignInScheme = CookieAuthenticationDefaults.AuthenticationScheme;
                options.Authority = identityUrl.ToString();
                options.SignedOutRedirectUri = callBackUrl.ToString();
                options.ClientId = useLoadTest ? "mvctest" : "mvc";
                options.ClientSecret = "secret";
                options.ResponseType = useLoadTest ? "code id_token token" : "code id_token";
                options.SaveTokens = true;
                options.GetClaimsFromUserInfoEndpoint = true;
                options.RequireHttpsMetadata = false;
                options.Scope.Add("openid");
                options.Scope.Add("profile");
                options.Scope.Add("orders");
                options.Scope.Add("basket");
                options.Scope.Add("marketing");
                options.Scope.Add("locations");
                options.Scope.Add("webshoppingagg");
                options.Scope.Add("orders.signalrhub");       
            });

            return services;
        }

        static IAsyncPolicy<HttpResponseMessage> GetRetryPolicy()
        {
            return HttpPolicyExtensions
              .HandleTransientHttpError()
              .OrResult(msg => msg.StatusCode == System.Net.HttpStatusCode.NotFound)
              .WaitAndRetryAsync(6, retryAttempt => TimeSpan.FromSeconds(Math.Pow(2, retryAttempt)));

        }
        static IAsyncPolicy<HttpResponseMessage> GetCircuitBreakerPolicy()
        {
            return HttpPolicyExtensions
                .HandleTransientHttpError()
                .CircuitBreakerAsync(5, TimeSpan.FromSeconds(30));
        }
    }
}<|MERGE_RESOLUTION|>--- conflicted
+++ resolved
@@ -52,12 +52,8 @@
         {
             JwtSecurityTokenHandler.DefaultInboundClaimTypeMap.Clear();
 
-<<<<<<< HEAD
             //loggerFactory.AddAzureWebAppDiagnostics();
             //loggerFactory.AddApplicationInsights(app.ApplicationServices, LogLevel.Trace);
-=======
-            loggerFactory.AddApplicationInsights(app.ApplicationServices, LogLevel.Trace);
->>>>>>> 19f44785
 
             app.UseHealthChecks("/hc", new HealthCheckOptions()
             {
