﻿{
  "CatalogUrl": "http://localhost:5101",
  "OrderingUrl": "http://localhost:5102",
  "BasketUrl": "http://localhost:5103",
  "MarketingUrl": "http://localhost:5110",
  "IdentityUrl": "http://localhost:5105",
  "CallBackUrl": "http://localhost:5100/",
  "IsClusterEnv": "False",
  "UseResilientHttp": "True",
<<<<<<< HEAD
  "UseCustomizationData": true,
=======
  "ActivateCampaignDetailFunction": "True",
>>>>>>> ee698ad4
  "Logging": {
    "IncludeScopes": false,
    "LogLevel": {
      "Default": "Trace",
      "System": "Information",
      "Microsoft": "Information"
    }
  }
}<|MERGE_RESOLUTION|>--- conflicted
+++ resolved
@@ -7,11 +7,8 @@
   "CallBackUrl": "http://localhost:5100/",
   "IsClusterEnv": "False",
   "UseResilientHttp": "True",
-<<<<<<< HEAD
+  "ActivateCampaignDetailFunction": "True",
   "UseCustomizationData": true,
-=======
-  "ActivateCampaignDetailFunction": "True",
->>>>>>> ee698ad4
   "Logging": {
     "IncludeScopes": false,
     "LogLevel": {
