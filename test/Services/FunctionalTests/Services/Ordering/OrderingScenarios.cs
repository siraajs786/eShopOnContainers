﻿using Microsoft.AspNetCore.TestHost;
using Microsoft.eShopOnContainers.Services.Ordering.API.Application.Commands;
using Microsoft.eShopOnContainers.WebMVC.ViewModels;
using Newtonsoft.Json;
using System;
using System.Collections.Generic;
using System.Data.SqlClient;
using System.Net.Http;
using System.Text;
using System.Threading.Tasks;
using Xunit;
using static Microsoft.eShopOnContainers.Services.Ordering.API.Application.Commands.CreateOrderCommand;

namespace FunctionalTests.Services.Ordering
{
    public class OrderingScenarios : OrderingScenariosBase
    {
        [Fact]
        public async Task Create_order_and_return_the_order_by_id()
        {
            using (var server = CreateServer())
            {
                var client = server.CreateClient();

                //Arrange               
                await client.PostAsync(Post.AddNewOrder, new StringContent(BuildOrder(), UTF8Encoding.UTF8, "application/json"));

                var ordersResponse = await client.GetAsync(Get.Orders);
                var responseBody = await ordersResponse.Content.ReadAsStringAsync();
                dynamic orders = JsonConvert.DeserializeObject(responseBody);                
                string orderId = orders[0].ordernumber;

                //Act
                var order= await client.GetAsync(Get.OrderBy(int.Parse(orderId)));
                var orderBody = await order.Content.ReadAsStringAsync();
                var result = JsonConvert.DeserializeObject<Order>(orderBody);

                //Assert
                Assert.Equal(orderId, result.OrderNumber);
                Assert.Equal("inprocess", result.Status);
                Assert.Equal(1, result.OrderItems.Count);
                Assert.Equal(10, result.OrderItems[0].UnitPrice);
            }
        }
       
        string BuildOrder()
        {
            var order = new CreateOrderCommand(
                cardExpiration: DateTime.UtcNow.AddYears(1),
                cardNumber: "5145-555-5555",
                cardHolderName: "Jhon Senna",
                cardSecurityNumber: "232",
                cardTypeId: 1,
                city: "Redmon",
                country: "USA",
                state: "WA",
                street: "One way",
                zipcode: "zipcode",
                paymentId: 1,
                buyerId: 3
            );

            order.AddOrderItem(new OrderItemDTO()
            {
                ProductId = 1,
                Discount = 10M,
                UnitPrice = 10,
                Units = 1,
                ProductName = "Some name"
            });

            return JsonConvert.SerializeObject(order);
        }
<<<<<<< HEAD
=======
        string BuildOrderWithInvalidExperationTime()
        {
            var order = new CreateOrderCommand(
                cardExpiration: DateTime.UtcNow.AddYears(-1),
                cardNumber: "5145-555-5555",
                cardHolderName: "Jhon Senna",
                cardSecurityNumber: "232",
                cardTypeId: 1,
                city: "Redmon",
                country: "USA",
                state: "WA",
                street: "One way",
                zipcode: "zipcode",
                paymentId: 1,
                buyerId: 3
            );

            return JsonConvert.SerializeObject(order);
        }
>>>>>>> 9669d433
    }
}<|MERGE_RESOLUTION|>--- conflicted
+++ resolved
@@ -71,8 +71,7 @@
 
             return JsonConvert.SerializeObject(order);
         }
-<<<<<<< HEAD
-=======
+
         string BuildOrderWithInvalidExperationTime()
         {
             var order = new CreateOrderCommand(
@@ -92,6 +91,5 @@
 
             return JsonConvert.SerializeObject(order);
         }
->>>>>>> 9669d433
     }
 }