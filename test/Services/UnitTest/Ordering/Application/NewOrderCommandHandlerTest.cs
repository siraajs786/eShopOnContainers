--- conflicted
+++ resolved
@@ -16,24 +16,14 @@
     using Xunit;
     public class NewOrderRequestHandlerTest
     {
-<<<<<<< HEAD
-        private readonly Mock<IBuyerRepository> _buyerRepositoryMock;
         private readonly Mock<IOrderRepository> _orderRepositoryMock;
-=======
-        private readonly Mock<IOrderRepository<Order>> _orderRepositoryMock;
->>>>>>> 482b5d23
         private readonly Mock<IIdentityService> _identityServiceMock;
         private readonly Mock<IMediator> _mediator;
 
         public NewOrderRequestHandlerTest()
         {
 
-<<<<<<< HEAD
-            _buyerRepositoryMock = new Mock<IBuyerRepository>();
             _orderRepositoryMock = new Mock<IOrderRepository>();
-=======
-            _orderRepositoryMock = new Mock<IOrderRepository<Order>>();
->>>>>>> 482b5d23
             _identityServiceMock = new Mock<IIdentityService>();
             _mediator = new Mock<IMediator>();
         }
