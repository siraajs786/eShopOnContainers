﻿using Microsoft.eShopOnContainers.Services.Ordering.API.Application.Commands;
using Microsoft.eShopOnContainers.Services.Ordering.API.Infrastructure.Services;
using Microsoft.eShopOnContainers.Services.Ordering.Domain.AggregatesModel.BuyerAggregate;
using Microsoft.eShopOnContainers.Services.Ordering.Domain.AggregatesModel.OrderAggregate;
using Moq;
using System;
using System.Threading;
using System.Threading.Tasks;


namespace UnitTest.Ordering.Application
{
    using global::Ordering.API.Application.Models;
    using MediatR;
    using System.Collections;
    using System.Collections.Generic;
    using Xunit;
    using static Microsoft.eShopOnContainers.Services.Ordering.API.Application.Commands.CreateOrderCommand;

    public class NewOrderRequestHandlerTest
    {
        private readonly Mock<IOrderRepository> _orderRepositoryMock;
        private readonly Mock<IIdentityService> _identityServiceMock;
        private readonly Mock<IMediator> _mediator;

        public NewOrderRequestHandlerTest()
        {

            _orderRepositoryMock = new Mock<IOrderRepository>();
            _identityServiceMock = new Mock<IIdentityService>();
            _mediator = new Mock<IMediator>();
        }

        [Fact]
        public async Task Handle_return_false_if_order_is_not_persisted()
        {
            var buyerId = "1234";

            var fakeOrderCmd = FakeOrderRequestWithBuyer(new Dictionary<string, object>
            { ["cardExpiration"] = DateTime.Now.AddYears(1) });

            _orderRepositoryMock.Setup(orderRepo => orderRepo.GetAsync(It.IsAny<int>()))
               .Returns(Task.FromResult<Order>(FakeOrder()));

            _orderRepositoryMock.Setup(buyerRepo => buyerRepo.UnitOfWork.SaveChangesAsync(default(CancellationToken)))
                .Returns(Task.FromResult(1));

            _identityServiceMock.Setup(svc => svc.GetUserIdentity()).Returns(buyerId);

            //Act
            var handler = new CreateOrderCommandHandler(_mediator.Object, _orderRepositoryMock.Object, _identityServiceMock.Object);
            var result = await handler.Handle(fakeOrderCmd);

            //Assert
            Assert.False(result);
        }

        [Fact]
        public void Handle_throws_exception_when_no_buyerId()
        {
            //Assert
            Assert.Throws<ArgumentNullException>(() => new Buyer(string.Empty));
        }

        private Buyer FakeBuyer()
        {
            return new Buyer(Guid.NewGuid().ToString());
        }

        private Order FakeOrder()
        {
            return new Order("1", new Address("street", "city", "state", "country", "zipcode"), 1, "12", "111", "fakeName", DateTime.Now.AddYears(1));
        }

        private CreateOrderCommand FakeOrderRequestWithBuyer(Dictionary<string, object> args = null)
        {
            return new CreateOrderCommand(
<<<<<<< HEAD
                new List<BasketItem>(),
                userId: args != null && args.ContainsKey("userId") ? (string)args["userId"] : null,
=======
                new List<OrderItemDTO>(),
>>>>>>> cd1193bd
                city: args != null && args.ContainsKey("city") ? (string)args["city"] : null,
                street: args != null && args.ContainsKey("street") ? (string)args["street"] : null,
                state: args != null && args.ContainsKey("state") ? (string)args["state"] : null,
                country: args != null && args.ContainsKey("country") ? (string)args["country"] : null,
                zipcode: args != null && args.ContainsKey("zipcode") ? (string)args["zipcode"] : null,
                cardNumber: args != null && args.ContainsKey("cardNumber") ? (string)args["cardNumber"] : "1234",
                cardExpiration: args != null && args.ContainsKey("cardExpiration") ? (DateTime)args["cardExpiration"] : DateTime.MinValue,
                cardSecurityNumber: args != null && args.ContainsKey("cardSecurityNumber") ? (string)args["cardSecurityNumber"] : "123",
                cardHolderName: args != null && args.ContainsKey("cardHolderName") ? (string)args["cardHolderName"] : "XXX",
                cardTypeId: args != null && args.ContainsKey("cardTypeId") ? (int)args["cardTypeId"] : 0);               
        }
    }
}<|MERGE_RESOLUTION|>--- conflicted
+++ resolved
@@ -75,12 +75,8 @@
         private CreateOrderCommand FakeOrderRequestWithBuyer(Dictionary<string, object> args = null)
         {
             return new CreateOrderCommand(
-<<<<<<< HEAD
                 new List<BasketItem>(),
                 userId: args != null && args.ContainsKey("userId") ? (string)args["userId"] : null,
-=======
-                new List<OrderItemDTO>(),
->>>>>>> cd1193bd
                 city: args != null && args.ContainsKey("city") ? (string)args["city"] : null,
                 street: args != null && args.ContainsKey("street") ? (string)args["street"] : null,
                 state: args != null && args.ContainsKey("state") ? (string)args["state"] : null,
