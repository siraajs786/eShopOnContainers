# eShopOnContainers - Microservices Architecture and Containers based Reference Application (**BETA state** - Visual Studio 2017 and CLI environments compatible)
Sample .NET Core reference application, powered by Microsoft, based on a simplified microservices architecture and Docker containers. <p>
**Note Visual Studio 2017 version required**: This is important as of Oct. 11th 2017. For working with Docker and docker-compose files (needed with eShopOnContainers), do not migrate to VS 2017 15.4 as it has a bug when using TAGs in the docker-compose files. 
Please, either use VS 2017 15.35 or VS 2017 15.5 Preview 1 (bug is fixed here) or later. 
VS Preview installs next to your stable Visual Studio IDE, allowing you to use either independently.
Download of Preview here: https://www.visualstudio.com/vs/preview/

**Note for Pull Requests**: We accept pull request from the community. When doing it, please do it onto the DEV branch which is the consolidated work-in-progress branch. Do not request it onto Master, if possible.

## Moving to .NET Core 2.0 "wave"
NOTE: During August/September 2017 we'll be moving the solution to .NET Core "wave". Not just compilation but also new recommended code in EF Core 2.0, ASP.NET Core 2.0, and other new related versions.

>**PLEASE** Read our [branch guide](./branch-guide.md) to know about our branching policy

> ### DISCLAIMER
<<<<<<< HEAD
> **IMPORTANT:** The current state of this sample application is **BETA**, consider it version a 0.1 foundational version, therefore, many areas could be improved and change significantly while refactoring current code and implementing new features. Feedback with improvements and pull requests from the community will be highly appreciated and accepted.
=======
> **IMPORTANT:** The current state of this sample application is **BETA**, consider it version 0.1, a foundational version. Therefore, many areas could be improved and change significantly while refactoring current code and implementing new features. Feedback with improvements and pull requests from the community will be highly appreciated and accepted.
>>>>>>> 97a6728d
>
> This reference application proposes a simplified microservice oriented architecture implementation to introduce technologies like .NET Core with Docker containers through a comprehensive application. The chosen domain is an eShop/eCommerce but simply because it is a well-know domain by most people/developers.
However, this sample application should not be considered as an "eCommerce reference model", at all. The implemented business domain might not be ideal from an eCommerce business point of view. It is neither trying to solve all the problems in a large, scalable and mission-critical distributed system. It is just a bootstrap for developers to easily get started in the world of Docker containers and microservices with .NET Core.
> <p>For example, the next step (still not covered in eShopOnContainers) after understanding Docker containers and microservices development with .NET Core, is to select a microservice cluster/orchestrator like Docker Swarm, Kubernetes or DC/OS (in Azure Container Service) or Azure Service Fabric which in most of the cases will require additional partial changes to your application's configuration (although the present architecture should work on most orchestrators with small changes).
> Additional steps would be to move your databases to HA cloud services, or to implement your EventBus with Azure Service Bus or any other production ready Service Bus in the market.
> <p> In the future we might fork this project and make multiple versions targeting specific microservice cluster/orchestrators plus using additional cloud infrastructure. <p>
> <img src="img/exploring-to-production-ready.png">
> Read the planned <a href='https://github.com/dotnet/eShopOnContainers/wiki/01.-Roadmap-and-Milestones-for-future-releases'>Roadmap and Milestones for future releases of eShopOnContainers</a> within the Wiki for further info about possible new implementations and provide feedback at the  <a href='https://github.com/dotnet/eShopOnContainers/issues'>ISSUES section</a> if you'd like to see any specific scenario implemented or improved. Also, feel free to discuss on any current issue.

**Architecture overview**: This reference application is cross-platform at the server and client side, thanks to .NET Core services capable of running on Linux or Windows containers depending on your Docker host, and to Xamarin for mobile apps running on Android, iOS or Windows/UWP plus any browser for the client web apps.
The architecture proposes a simplified microservice oriented architecture implementation with multiple autonomous microservices (each one owning its own data/db) and implementing different approaches within each microservice (simple CRUD vs. DDD/CQRS patterns) using Http as the communication protocol between the client apps and the microservices and supports asynchronous communication for data updates propagation across multiple services based on Integration Events and an Event Bus (a light message broker, to choose between RabbitMQ or Azure Service Bus, underneath) plus other features defined at the <a href='https://github.com/dotnet/eShopOnContainers/wiki/01.-Roadmap-and-Milestones-for-future-releases'>roadmap</a>.
<p>
<img src="img/eshop_logo.png">
<img src="img/eShopOnContainers_Architecture_Diagram.png">
<p>

<<<<<<< HEAD
> ### Important Note on AP Gateways and published microservice APIs
> Note that the previous architecture is a how you deploy it in a local Docker development machine. For a production-ready architecture we recommend to keep evolving your architecture with additional features like API Gateways based on AzureAPI Management or any other approach for API Gateways explained in the related documentation/eBook.
=======
> ### Important Note on API Gateways and published APIs
> Note that the previous architecture diagram shows how you deploy eShopOnContainers in a local Docker development machine. For a production-ready architecture we recommend to keep evolving your architecture with additional features like API Gateways based on AzureAPI Management or any other approach for API Gateways explained in the related documentation/eBook, so you can filter APIs and apply security in a single tier while hiding/securing the internal microservices to the client apps or outside consumers.
>>>>>>> 97a6728d
<p>
<img src="img/eShopOnContainers-Architecture-With-Azure-API-Management.png">
<p>

> The sample code in this repo is NOT making use of Azure API Management in order to be able to provide an "F5 experience" in Visual Studio (or CLI) of the sample with no up-front dependencies in Azure. But you should evaluate API Gateways alternatives when building for production.

<<<<<<< HEAD
The microservices are different in type, meaning different internal architecture patterns approaches depending on it purpose, as shown in the image below.
=======
The microservices are different in type, meaning different internal architecture pattern approaches depending on its purpose, as shown in the image below.
>>>>>>> 97a6728d
<p>
<img src="img/eShopOnContainers_Types_Of_Microservices.png">
<p>
<p>

> ### Important Note on Database Servers/Containers
> In this solution's current configuration for a development environment, the SQL databases are automatically deployed with sample data into a single SQL Server for Linux container (a single shared Docker container for SQL databases) so the whole solution can be up and running without any dependency to any cloud or specific server. Each database could also be deployed as a single Docker container, but then you'd need more than 8GB of RAM assigned to Docker in your development machine in order to be able to run 3 SQL Server Docker containers in your Docker Linux host in "Docker for Windows" or "Docker for Mac" development environments.
> <p> A similar case is defined in regard to Redis cache running as a container for the development environment. Or a No-SQL database (MongoDB) running as a container.
> <p> However, in a real production environment it is recommended to have your databases (SQL Server, Redis, and the NO-SQL database, in this case) in HA (High Available) services like Azure SQL Database, Redis as a service and Azure CosmosDB instead the MongoDB container (as both systems share the same access protocol). If you want to change to a production configuration, you'll just need to change the connection strings once you have set up the servers in a HA cloud or on-premises.

## Related documentation and guidance
While developing this reference application, we've been creating a reference <b>Guide/eBook</b> focusing on <b>architecting and developing containerized and microservice based .NET Applications</b> (download link available below) which explains in detail how to develop this kind of architectural style (microservices, Docker containers, Domain-Driven Design for certain microservices) plus other simpler architectural styles, like monolithic apps that can also live as Docker containers.
<p>
There are also additional eBooks focusing on Containers/Docker lifecycle (DevOps, CI/CD, etc.) with Microsoft Tools, already published plus an additional eBook focusing on Enterprise Apps Patterns with Xamarin.Forms.
You can download them and start reviewing these Guides/eBooks here:
<p>

| Architecting & Developing | Containers Lifecycle & CI/CD | App patterns with Xamarin.Forms |
| ------------ | ------------|  ------------|
| <a href='https://aka.ms/microservicesebook'><img src="img/ebook_arch_dev_microservices_containers_cover.png"> </a> | <a href='https://aka.ms/dockerlifecycleebook'> <img src="img/ebook_containers_lifecycle.png"> </a> | <a href='https://aka.ms/xamarinpatternsebook'> <img src="img/xamarin-enterprise-patterns-ebook-cover-small.png"> </a> |
| <sup> <a href='https://aka.ms/microservicesebook'>**Download** (First Edition)</a> </sup>  | <sup> <a href='https://aka.ms/dockerlifecycleebook'>**Download** (First Edition) </a>  </sup> | <sup> <a href='https://aka.ms/xamarinpatternsebook'>**Download** (First Edition) </a>  </sup> |

Send feedback to [dotnet-architecture-ebooks-feedback@service.microsoft.com](dotnet-architecture-ebooks-feedback@service.microsoft.com)
<p>
However, we encourage to download and review the "Architecting & Developing eBook" because the architectural styles and architectural patterns and technologies explained in the guidance are using this reference application when explaining many pattern implementations, so you'll understand much better the context, design and decisions taken in the current architecture and internal designs.

## Overview of the application code
In this repo you can find a sample reference application that will help you to understand how to implement a microservice architecture based application using <b>.NET Core</b> and <b>Docker</b>.

The example business domain or scenario is based on an eShop or eCommerce which is implemented as a multi-container application. Each container is a microservice deployment (like the basket-microservice, catalog-microservice, ordering-microservice and the  identity-microservice) which are developed using ASP.NET Core running on .NET Core so they can run either on Linux Containers and Windows Containers.
The screenshot below shows the VS Solution structure for those microservices/containers and client apps.

- (*Recommended when getting started*) Open <b>eShopOnContainers-ServicesAndWebApps.sln</b> for a solution containing just the server-side projects related to the microservices and web applications.
- Open <b>eShopOnContainers-MobileApps.sln</b> for a solution containing just the client mobile app projects (Xamarin mobile apps only). It works independently based on mocks, too.
- Open <b>eShopOnContainers.sln</b> for a solution containing all the projects (All client apps and services).

<img src="img/vs-solution-structure.png">

Finally, those microservices are consumed by multiple client web and mobile apps, as described below.
<br>
<b>*MVC Application (ASP.NET Core)*</b>: It's an MVC application where you can find interesting scenarios on how to consume HTTP-based microservices from C# running in the server side, as it is a typical ASP.NET Core MVC application. Since it is a server-side application, access to other containers/microservices is done within the internal Docker Host network with its internal name resolution.
<img src="img/eshop-webmvc-app-screenshot.png">
<br>
<b>*SPA (Single Page Application)*</b>: Providing similar "eShop business functionality" but developed with Angular 2, Typescript and slightly using ASP.NET Core MVC. This is another approach for client web applications to be used when you want to have a more modern client behavior which is not behaving with the typical browser round-trip on every action but behaving like a Single-Page-Application which is more similar to a desktop app usage experience. The consumption of the HTTP-based microservices is done from TypeScript/JavaScript in the client browser, so the client calls to the microservices come from out of the Docker Host internal network (Like from your network or even from the Internet).
<img src="img/eshop-webspa-app-screenshot.png">
<br>
<b>*Xamarin Mobile App (For iOS, Android and Windows/UWP)*</b>: It is a client mobile app supporting the most common mobile OS platforms (iOS, Android and Windows/UWP). In this case, the consumption of the microservices is done from C# but running on the client devices, so out of the Docker Host internal network (Like from your network or even the Internet).

<img src="img/xamarin-mobile-App.png">

## Setting up your development environment for eShopOnContainers
### Visual Studio 2017 and Windows based
This is the more straightforward way to get started:
https://github.com/dotnet-architecture/eShopOnContainers/wiki/02.-Setting-eShopOnContainers-in-a-Visual-Studio-2017-environment

### CLI and Windows based
For those who prefer the CLI on Windows, using dotnet CLI, docker CLI and VS Code for Windows:
https://github.com/dotnet/eShopOnContainers/wiki/03.-Setting-the-eShopOnContainers-solution-up-in-a-Windows-CLI-environment-(dotnet-CLI,-Docker-CLI-and-VS-Code)

### CLI and Mac based
For those who prefer the CLI on a Mac, using dotnet CLI, docker CLI and VS Code for Mac
(Instructions still TBD, but similar to Windows CLI):
https://github.com/dotnet/eShopOnContainers/wiki/04.-Setting-eShopOnContainer-solution-up-in-a-Mac,-VS-Code-and-CLI-environment--(dotnet-CLI,-Docker-CLI-and-VS-Code)

## Orchestrators: Kubernetes and Service Fabric
See at the Wiki the posts on setup/instructions about how to deploy to Kubernetes or Service Fabric in Azure (although you could also deploy to any other cloud or on-premises).

## Sending feedback and pull requests
As mentioned, we'd appreciate your feedback, improvements and ideas.
You can create new issues at the issues section, do pull requests and/or send emails to **eshop_feedback@service.microsoft.com**

## Questions
[QUESTION] Answer +1 if the solution is working for you (Through VS2017 or CLI environment):
https://github.com/dotnet/eShopOnContainers/issues/107<|MERGE_RESOLUTION|>--- conflicted
+++ resolved
@@ -13,11 +13,7 @@
 >**PLEASE** Read our [branch guide](./branch-guide.md) to know about our branching policy
 
 > ### DISCLAIMER
-<<<<<<< HEAD
-> **IMPORTANT:** The current state of this sample application is **BETA**, consider it version a 0.1 foundational version, therefore, many areas could be improved and change significantly while refactoring current code and implementing new features. Feedback with improvements and pull requests from the community will be highly appreciated and accepted.
-=======
 > **IMPORTANT:** The current state of this sample application is **BETA**, consider it version 0.1, a foundational version. Therefore, many areas could be improved and change significantly while refactoring current code and implementing new features. Feedback with improvements and pull requests from the community will be highly appreciated and accepted.
->>>>>>> 97a6728d
 >
 > This reference application proposes a simplified microservice oriented architecture implementation to introduce technologies like .NET Core with Docker containers through a comprehensive application. The chosen domain is an eShop/eCommerce but simply because it is a well-know domain by most people/developers.
 However, this sample application should not be considered as an "eCommerce reference model", at all. The implemented business domain might not be ideal from an eCommerce business point of view. It is neither trying to solve all the problems in a large, scalable and mission-critical distributed system. It is just a bootstrap for developers to easily get started in the world of Docker containers and microservices with .NET Core.
@@ -34,24 +30,22 @@
 <img src="img/eShopOnContainers_Architecture_Diagram.png">
 <p>
 
-<<<<<<< HEAD
 > ### Important Note on AP Gateways and published microservice APIs
 > Note that the previous architecture is a how you deploy it in a local Docker development machine. For a production-ready architecture we recommend to keep evolving your architecture with additional features like API Gateways based on AzureAPI Management or any other approach for API Gateways explained in the related documentation/eBook.
-=======
-> ### Important Note on API Gateways and published APIs
-> Note that the previous architecture diagram shows how you deploy eShopOnContainers in a local Docker development machine. For a production-ready architecture we recommend to keep evolving your architecture with additional features like API Gateways based on AzureAPI Management or any other approach for API Gateways explained in the related documentation/eBook, so you can filter APIs and apply security in a single tier while hiding/securing the internal microservices to the client apps or outside consumers.
->>>>>>> 97a6728d
 <p>
 <img src="img/eShopOnContainers-Architecture-With-Azure-API-Management.png">
 <p>
 
 > The sample code in this repo is NOT making use of Azure API Management in order to be able to provide an "F5 experience" in Visual Studio (or CLI) of the sample with no up-front dependencies in Azure. But you should evaluate API Gateways alternatives when building for production.
 
-<<<<<<< HEAD
 The microservices are different in type, meaning different internal architecture patterns approaches depending on it purpose, as shown in the image below.
-=======
+<p>
+<img src="img/eShopOnContainers-Architecture-With-Azure-API-Management.png">
+<p>
+
+> The sample code in this repo is NOT making use of Azure API Management in order to be able to provide an "F5 experience" in Visual Studio (or CLI) of the sample with no up-front dependencies in Azure. But you should evaluate API Gateways alternatives when building for production.
+
 The microservices are different in type, meaning different internal architecture pattern approaches depending on its purpose, as shown in the image below.
->>>>>>> 97a6728d
 <p>
 <img src="img/eShopOnContainers_Types_Of_Microservices.png">
 <p>
