<<<<<<< HEAD
# eShopOnContainers for Azure

Azure-based version og the eShopOnContainers reference application
=======
# eShopOnContainers - Microservices Architecture and Containers based Reference Application (**BETA state** - Visual Studio 2017 and CLI environments compatible)
Sample .NET Core reference application, powered by Microsoft, based on a simplified microservices architecture and Docker containers. <p>
**Note for Pull Requests**: We accept pull request from the community. When doing it, please do it onto the DEV branch which is the consolidated work-in-progress branch. Do not request it onto Master, if possible.

> ### DISCLAIMER
> **IMPORTANT:** The current state of this sample application is **BETA**, consider it version a 0.1 foundational version, therefore, many areas could be improved and change significantly while refactoring current code and implementing new features. **Feedback with improvements and pull requests from the community will be highly appreciated and accepted.** 
>
> This reference application proposes a simplified microservice oriented architecture implementation to introduce technologies like .NET Core with Docker containers through a comprehensive application. The chosen domain is an eShop/eCommerce but simply because it is a well-know domain by most people/developers.
However, this sample application should not be considered as an "eCommerce reference model", at all. The implemented business domain might not be ideal from an eCommerce business point of view. It is neither trying to solve all the problems in a large, scalable and mission-critical distributed system. It is just a bootstrap for developers to easily get started in the world of Docker containers and microservices with .NET Core. 
> <p>For example, the next step (still not covered in eShopOnContainers) after understanding Docker containers and microservices development with .NET Core, is to select a microservice cluster/orchestrator like Docker Swarm, Kubernetes or DC/OS (in Azure Container Service) or Azure Service Fabric which in most of the cases will require additional partial changes to your application's configuration (although the present architecture should work on most orchestrators with small changes). 
> Additional steps would be to move your databases to HA cloud services, or to implement your EventBus with Azure Service Bus or any other production ready Service Bus in the market.
> <p> In the future we might fork this project and make multiple versions targeting specific microservice cluster/orchestrators plus using additional cloud infrastructure. <p>
> <img src="img/exploring-to-production-ready.png">
> Read the planned <a href='https://github.com/dotnet/eShopOnContainers/wiki/01.-Roadmap-and-Milestones-for-future-releases'>Roadmap and Milestones for future releases of eShopOnContainers</a> within the Wiki for further info about possible new implementations and provide feedback at the  <a href='https://github.com/dotnet/eShopOnContainers/issues'>ISSUES section</a> if you'd like to see any specific scenario implemented or improved. Also, feel free to discuss on any current issue.

**Architecture overview**: This reference application is cross-platform either at the server and client side, thanks to .NET Core services capable of running on Linux or Windows containers depending on your Docker host, and to Xamarin for mobile apps running on Android, iOS or Windows/UWP plus any browser for the client web apps. 
The architecture proposes a simplified microservice oriented architecture implementation with multiple autonomous microservices (each one owning its own data/db) and implementing different approaches within each microservice (simple CRUD vs. DDD/CQRS patterns) using Http as the current communication protocol. 
<p>
It also supports asynchronous communication for data updates propagation across multiple services based on Integration Events and an Event Bus plus other features defined at the <a href='https://github.com/dotnet/eShopOnContainers/wiki/01.-Roadmap-and-Milestones-for-future-releases'>roadmap</a>. 
<p>
<img src="img/eshop_logo.png">
<img src="img/eShopOnContainers_Architecture_Diagram.png">
<p>
The microservices are different in type, meaning different internal architecture patterns approaches depending on it purpose, as shown in the image below.
<p>
<img src="img/eShopOnContainers_Types_Of_Microservices.png">
<p>
<p>
Additional miroservice styles with other frameworks and No-SQL databases will be added, eventually. This is a great opportunity for pull requests from the community, like a new microservice using Nancy, or even other languages like Node, Go, Python or data containers with MongoDB with Azure DocDB compatibility, PostgreSQL, RavenDB, Event Store, MySql, etc. You name it! :)

> ### Important Note on Database Servers/Containers
> In this solution's current configuration for a development environment, the SQL databases are automatically deployed with sample data into a single SQL Server for Linux container (a single shared Docker container for SQL databases) so the whole solution can be up and running without any dependency to any cloud or specific server. Each database could also be deployed as a single Docker container, but then you'd need more then 8GB or memory RAM assigned to Docker in your development machine in order to be able to run 3 SQL Server Docker containers in your Docker Linux host in "Docker for Windows" or "Docker for Mac" development environments.
> <p> A similar case is defined in regards Redis cache running as a container for the development environment.
> <p> However, in a real production environment it is recommended to have your databases (SQL Server and Redis, in this case) in HA (High Available) services like Azure SQL Database, Redis as a service or any other clustering system. If you want to change to a production configuration, you'll just need to change the connection strings once you have set up the servers in a HA cloud or on-premises.

## Related documentation and guidance
While developing this reference application, we've been creating a reference <b>Guide/eBook</b> focusing on <b>architecting and developing containerized and microservice based .NET Applications</b> (download link available below) which explains in detail how to develop this kind of architectural style (microservices, Docker containers, Domain-Driven Design for certain microservices) plus other simpler architectural styles, like monolithic apps that can also live as Docker containers.
<p>
There are also additional eBooks focusing on Containers/Docker lifecycle (DevOps, CI/CD, etc.) with Microsoft Tools, already published plus an additional eBook focusing on Enterprise Apps Patterns with Xamarin.Forms.
You can download them and start reviewing these Guides/eBooks here:
<p>

| Architecting & Developing | Containers Lifecycle & CI/CD | App patterns with Xamarin.Forms |
| ------------ | ------------|  ------------|
| <a href='https://aka.ms/microservicesebook'><img src="img/ebook_arch_dev_microservices_containers_cover.png"> </a> | <a href='https://aka.ms/dockerlifecycleebook'> <img src="img/ebook_containers_lifecycle.png"> </a> | <a href='https://aka.ms/xamarinpatternsebook'> <img src="img/xamarin-enterprise-patterns-ebook-cover-small.png"> </a> |
| <sup> <a href='https://aka.ms/microservicesebook'>**Download** (Early DRAFT, still work in progress)</a> </sup>  | <sup> <a href='https://aka.ms/dockerlifecycleebook'>**Download** (First Edition from late 2016) </a>  </sup> | <sup> <a href='https://aka.ms/xamarinpatternsebook'>**Download** (Preview Edition) </a>  </sup> |

Send feedback to [dotnet-architecture-ebooks-feedback@service.microsoft.com](dotnet-architecture-ebooks-feedback@service.microsoft.com)
<p>
However, we encourage to download and review the "Architecting & Developing eBook" because the architectural styles and architectural patterns and technologies explained in the guidance are using this reference application when explaining many pattern implementations, so you'll understand much better the context, design and decisions taken in the current architecture and internal designs.
>>>>>>> c79336cd

**Please refer to the [original eShopOnContainers](https://github.com/dotnet-architecture/eShopOnContainers) for general info about the project**

> ### DISCLAIMER
> **IMPORTANT:** The current state of this sample application is **BETA**, consider it version a 0.1 foundational version, therefore, many areas could be improved and change significantly while refactoring current code and implementing new features. **Feedback with improvements and pull requests from the community will be highly appreciated and accepted.** 

## WHAT IS ON THIS REPO?
This repo contains an implementation of eShopOnContainers using Azure services when applicable. Its code is synced periodically with the code of [eShopOnContainers](https://github.com/dotnet-architecture/eShopOnContainers). Also unique features using Azure services will be implemented in this repo (while generic features will be
implemented on _eShopOnContainers_ and integrated in this repo).

This repo also contains scripts for an autometed deploy of all Azure resources and information about how to configure a CI/CD pipeline.

Status of this repo is in **early development**.

<<<<<<< HEAD
## HOW TO CONTRIBUTE
=======
## Kubernetes
The k8s directory contains Kubernetes configuration for the eShopOnContainers app and a PowerShell script to deploy it to a cluster. Each eShopOnContainers microservice has a deployment configuration in `deployments.yaml`, and is exposed to the cluster by a service in `services.yaml`. The microservices are exposed externally on individual routes (`/basket-api`, `/webmvc`, etc.) by an nginx reverse proxy specified in `frontend.yaml` and `nginx.conf`.

### Prerequisites
* A Kubernetes cluster. Follow Azure Container Service's [walkthrough](https://docs.microsoft.com/en-us/azure/container-service/container-service-kubernetes-walkthrough) to create one.
* A private Docker registry. Follow Azure Container Registry's [guide](https://docs.microsoft.com/en-us/azure/container-registry/container-registry-get-started-portal) to create one.
* A Docker development environment with `docker` and `docker-compose`.
    * Visit [docker.com](https://docker.com) to download the tools and set up the environment. Docker's [installation guide](https://docs.docker.com/engine/getstarted/step_one/#step-3-verify-your-installation) covers verifying your Docker installation.
*  The Kubernetes command line client, `kubectl`.
    * This can be installed with the `az` tool as described in the Azure Container Service [walkthrough](https://docs.microsoft.com/en-us/azure/container-service/container-service-kubernetes-walkthrough). `az` is also helpful for getting the credentials `kubectl` needs to access your cluster. For other installation options, and information about configuring `kubectl` yourself, see the [Kubernetes documentation](https://kubernetes.io/docs/tasks/kubectl/install/).

### Deploy the application with the deployment script
1. Open a PowerShell command line at the `k8s` directory of your local eShopOnContainers repository.
1. Ensure `docker`, `docker-compose`, and `kubectl` are on the path, and configured for your Docker machine and Kubernetes cluster.
1. Run `deploy.ps1` with your registry information. The Docker username and password are provided by Azure Container Registry, and can be retrieved from the Azure portal. For example:
>```
>./deploy.ps1 -registry myregistry.azurecr.io -dockerUser User -dockerPassword SecretPassword
>```
The script will build the code and corresponding Docker images, push the latter to your registry, and deploy the application to your cluster. You can watch the deployment unfold from the Kubernetes web interface: run `kubectl proxy` and open a browser to [http://localhost:8001/ui](http://localhost:8001/ui)

## Sending feedback and pull requests
>>>>>>> c79336cd
As mentioned, we'd appreciate to your feedback, improvements and ideas.
You can create new issues at the issues section, do pull requests and/or send emails to **eshop_feedback@service.microsoft.com**

## Questions
[QUESTION] Answer +1 if the solution is working for you (Through VS2017 or CLI environment):
https://github.com/dotnet/eShopOnContainers/issues/107 
<|MERGE_RESOLUTION|>--- conflicted
+++ resolved
@@ -1,8 +1,3 @@
-<<<<<<< HEAD
-# eShopOnContainers for Azure
-
-Azure-based version og the eShopOnContainers reference application
-=======
 # eShopOnContainers - Microservices Architecture and Containers based Reference Application (**BETA state** - Visual Studio 2017 and CLI environments compatible)
 Sample .NET Core reference application, powered by Microsoft, based on a simplified microservices architecture and Docker containers. <p>
 **Note for Pull Requests**: We accept pull request from the community. When doing it, please do it onto the DEV branch which is the consolidated work-in-progress branch. Do not request it onto Master, if possible.
@@ -53,24 +48,50 @@
 Send feedback to [dotnet-architecture-ebooks-feedback@service.microsoft.com](dotnet-architecture-ebooks-feedback@service.microsoft.com)
 <p>
 However, we encourage to download and review the "Architecting & Developing eBook" because the architectural styles and architectural patterns and technologies explained in the guidance are using this reference application when explaining many pattern implementations, so you'll understand much better the context, design and decisions taken in the current architecture and internal designs.
->>>>>>> c79336cd
 
-**Please refer to the [original eShopOnContainers](https://github.com/dotnet-architecture/eShopOnContainers) for general info about the project**
+## Overview of the application code
+In this repo you can find a sample reference application that will help you to understand how to implement a microservice architecture based application using <b>.NET Core</b> and <b>Docker</b>.
 
-> ### DISCLAIMER
-> **IMPORTANT:** The current state of this sample application is **BETA**, consider it version a 0.1 foundational version, therefore, many areas could be improved and change significantly while refactoring current code and implementing new features. **Feedback with improvements and pull requests from the community will be highly appreciated and accepted.** 
+The example business domain or scenario is based on an eShop or eCommerce which is implemented as a multi-container application. Each container is a microservice deployment (like the basket-microservice, catalog-microservice, ordering-microservice and the  identity-microservice) which are developed using ASP.NET Core running on .NET Core so they can run either on Linux Containers and Windows Containers.
+The screenshot below shows the VS Solution structure for those microservices/containers and client apps.
 
-## WHAT IS ON THIS REPO?
-This repo contains an implementation of eShopOnContainers using Azure services when applicable. Its code is synced periodically with the code of [eShopOnContainers](https://github.com/dotnet-architecture/eShopOnContainers). Also unique features using Azure services will be implemented in this repo (while generic features will be
-implemented on _eShopOnContainers_ and integrated in this repo).
+- (*Recommended when getting started*) Open <b>eShopOnContainers-ServicesAndWebApps.sln</b> for a solution containing just the server-side projects related to the microservices and web applications.
+- Open <b>eShopOnContainers-MobileApps.sln</b> for a solution containing just the client mobile app projects (Xamarin mobile apps only). It works independently based on mocks, too.
+- Open <b>eShopOnContainers.sln</b> for a solution containing all the projects (All client apps and services).
 
-This repo also contains scripts for an autometed deploy of all Azure resources and information about how to configure a CI/CD pipeline.
+<img src="img/vs-solution-structure.png">
 
-Status of this repo is in **early development**.
+Finally, those microservices are consumed by multiple client web and mobile apps, as described below.
+<br>
+<b>*MVC Application (ASP.NET Core)*</b>: Its an MVC application where you can find interesting scenarios on how to consume HTTP-based microservices from C# running in the server side, as it is a typical ASP.NET Core MVC application. Since it is a server-side application, access to other containers/microservices is done within the internal Docker Host network with its internal name resolution.
+<img src="img/eshop-webmvc-app-screenshot.png">
+<br>
+<b>*SPA (Single Page Application)*</b>: Providing similar "eShop business functionality" but developed with Angular 2, Typescript and slightly using ASP.NET Core MVC. This is another approach for client web applications to be used when you want to have a more modern client behavior which is not behaving with the typical browser round-trip on every action but behaving like a Single-Page-Application which is more similar to a desktop app usage experience. The consumption of the HTTP-based microservices is done from TypeScript/JavaScript in the client browser, so the client calls to the microservices come from out of the Docker Host internal network (Like from your network or even from the Internet). 
+<img src="img/eshop-webspa-app-screenshot.png">
+<br>
+<b>*Xamarin Mobile App (For iOS, Android and Windows/UWP)*</b>: It is a client mobile app supporting the most common mobile OS platforms (iOS, Android and Windows/UWP). In this case, the consumption of the microservices is done from C# but running on the client devices, so out of the Docker Host internal network (Like from your network or even the Internet).
 
-<<<<<<< HEAD
-## HOW TO CONTRIBUTE
-=======
+<img src="img/xamarin-mobile-App.png">
+
+## Setting up your development environment for eShopOnContainers
+### Visual Studio 2017 and Windows based
+This is the more straightforward way to get started:
+https://github.com/dotnet/eShopOnContainers/wiki/02.-Setting-eShopOnContainer-solution-up-in-a-Visual-Studio-2017-environment
+
+### CLI and Windows based
+For those who prefer the CLI on Windows, using dotnet CLI, docker CLI and VS Code for Windows: 
+https://github.com/dotnet/eShopOnContainers/wiki/03.-Setting-the-eShopOnContainers-solution-up-in-a-Windows-CLI-environment-(dotnet-CLI,-Docker-CLI-and-VS-Code)
+
+### CLI and Mac based
+For those who prefer the CLI on a Mac, using dotnet CLI, docker CLI and VS Code for Mac 
+(Instructions still TBD, but similar to Windows CLI):
+https://github.com/dotnet/eShopOnContainers/wiki/04.-Setting-eShopOnContainer-solution-up-in-a-Mac,-VS-Code-and-CLI-environment--(dotnet-CLI,-Docker-CLI-and-VS-Code)
+
+> ### Note on tested Docker Containers/Images
+> Most of the development and testing of this project was (as of early March 2017) done <b> on Docker Linux containers</b> running in development machines with "Docker for Windows" and the default Hyper-V Linux VM (MobiLinuxVM) installed by "Docker for Windows". 
+The <b>Windows Containers scenario is currently being implemented/tested yet</b>. The application should be able to run on Windows Nano Containers based on different Docker base images, as well, as the .NET Core services have also been tested running on plain Windows (with no Docker).
+The app was also partially tested on "Docker for Mac" using a development MacOS machine with .NET Core and VS Code installed, which is still a scenario using Linux containers running on the VM setup in the Mac by the "Docker for Windows" setup. But further testing and feedback on Mac environments and Windows Containers, from the community, will be appreciated.
+
 ## Kubernetes
 The k8s directory contains Kubernetes configuration for the eShopOnContainers app and a PowerShell script to deploy it to a cluster. Each eShopOnContainers microservice has a deployment configuration in `deployments.yaml`, and is exposed to the cluster by a service in `services.yaml`. The microservices are exposed externally on individual routes (`/basket-api`, `/webmvc`, etc.) by an nginx reverse proxy specified in `frontend.yaml` and `nginx.conf`.
 
@@ -92,10 +113,9 @@
 The script will build the code and corresponding Docker images, push the latter to your registry, and deploy the application to your cluster. You can watch the deployment unfold from the Kubernetes web interface: run `kubectl proxy` and open a browser to [http://localhost:8001/ui](http://localhost:8001/ui)
 
 ## Sending feedback and pull requests
->>>>>>> c79336cd
 As mentioned, we'd appreciate to your feedback, improvements and ideas.
 You can create new issues at the issues section, do pull requests and/or send emails to **eshop_feedback@service.microsoft.com**
 
 ## Questions
 [QUESTION] Answer +1 if the solution is working for you (Through VS2017 or CLI environment):
-https://github.com/dotnet/eShopOnContainers/issues/107 
+https://github.com/dotnet/eShopOnContainers/issues/107 