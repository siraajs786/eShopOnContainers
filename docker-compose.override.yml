--- conflicted
+++ resolved
@@ -93,14 +93,10 @@
       - CatalogUrl=http://catalog.api
       - OrderingUrl=http://ordering.api
       - BasketUrl=http://basket.api
-<<<<<<< HEAD
       - IdentityUrl=http://10.0.75.1:5105
       - MarketingUrl=http://marketing.api  #Local:  Use 10.0.75.1 in a "Docker for Windows" environment, if using "localhost" from browser. 
                                                  #Remote: Use ${ESHOP_EXTERNAL_DNS_NAME_OR_IP} if using external IP or DNS name from browser. 
-=======
-      - IdentityUrl=http://10.0.75.1:5105        #Local:  Use 10.0.75.1 in a "Docker for Windows" environment, if using "localhost" from browser. 
-      - UseCustomizationData=True                #Remote: Use ${ESHOP_EXTERNAL_DNS_NAME_OR_IP} if using external IP or DNS name from browser. 
->>>>>>> a6cef800
+      - UseCustomizationData=True
     ports:
       - "5100:80"
 
