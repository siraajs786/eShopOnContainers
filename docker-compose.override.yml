--- conflicted
+++ resolved
@@ -1,8 +1,4 @@
-<<<<<<< HEAD
-version: '2.1'
-=======
 version: '3'
->>>>>>> 636ec014
 
 # The default docker-compose.override file can use the "localhost" as the external name for testing web apps within the same dev machine. 
 # The ESHOP_EXTERNAL_DNS_NAME_OR_IP environment variable is taken, by default, from the ".env" file defined like: 
