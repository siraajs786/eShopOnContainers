version: '2'

# The default docker-compose.override file can use the "localhost" as the external name for testing web apps within the same dev machine. 
# The ESHOP_EXTERNAL_DNS_NAME_OR_IP environment variable is taken, by default, from the ".env" file defined like: 
#     ESHOP_EXTERNAL_DNS_NAME_OR_IP=localhost
# but values present in the environment vars at runtime will always override those defined inside the .env file
# An external IP or DNS name has to be used (instead localhost and the 10.0.75.1 IP) when testing the Web apps and the Xamarin apps from remote machines/devices using the same WiFi, for instance.

services:
  sagamanager:
    environment:
      - ConnectionString=Server=sql.data;Database=Microsoft.eShopOnContainers.Services.OrderingDb;User Id=sa;Password=Pass@word
      - EventBusConnection=rabbitmq
      
  basket.api:
    environment:
      - ASPNETCORE_ENVIRONMENT=Development
      - ASPNETCORE_URLS=http://0.0.0.0:80
      - ConnectionString=basket.data
      - identityUrl=http://identity.api              #Local: You need to open your local dev-machine firewall at range 5100-5105.  at range 5100-5105. 
      - EventBusConnection=rabbitmq
    ports:
      - "5103:80"

  catalog.api:
    environment:
      - ASPNETCORE_ENVIRONMENT=Development
      - ASPNETCORE_URLS=http://0.0.0.0:80
      - ConnectionString=Server=sql.data;Database=Microsoft.eShopOnContainers.Services.CatalogDb;User Id=sa;Password=Pass@word
      - ExternalCatalogBaseUrl=http://${ESHOP_EXTERNAL_DNS_NAME_OR_IP}:5101    #Local: You need to open your local dev-machine firewall at range 5100-5105.  at range 5100-5105.	  
      - EventBusConnection=rabbitmq
    ports:
      - "5101:80"

  identity.api:
    environment:
      - ASPNETCORE_ENVIRONMENT=Development
      - ASPNETCORE_URLS=http://0.0.0.0:80
      - SpaClient=http://${ESHOP_EXTERNAL_DNS_NAME_OR_IP}:5104
      - XamarinCallback=http://${ESHOP_PROD_EXTERNAL_DNS_NAME_OR_IP}:5105/xamarincallback      #localhost do not work for UWP login, so we have to use "external" IP always
      - ConnectionStrings__DefaultConnection=Server=sql.data;Database=Microsoft.eShopOnContainers.Service.IdentityDb;User Id=sa;Password=Pass@word 
      - MvcClient=http://${ESHOP_EXTERNAL_DNS_NAME_OR_IP}:5100              #Local: You need to open your local dev-machine firewall at range 5100-5105.  
    ports:
      - "5105:80"

  ordering.api:
    environment:
      - ASPNETCORE_ENVIRONMENT=Development
      - ASPNETCORE_URLS=http://0.0.0.0:80
      - ConnectionString=Server=sql.data;Database=Microsoft.eShopOnContainers.Services.OrderingDb;User Id=sa;Password=Pass@word
      - identityUrl=http://identity.api              #Local: You need to open your local dev-machine firewall at range 5100-5105.  at range 5100-5105. 
      - EventBusConnection=rabbitmq
    ports:
      - "5102:80"

  webspa:
    environment:
      - ASPNETCORE_ENVIRONMENT=Development
      - ASPNETCORE_URLS=http://0.0.0.0:80
      - CatalogUrl=http://${ESHOP_EXTERNAL_DNS_NAME_OR_IP}:5101
      - OrderingUrl=http://${ESHOP_EXTERNAL_DNS_NAME_OR_IP}:5102
      - IdentityUrl=http://${ESHOP_EXTERNAL_DNS_NAME_OR_IP}:5105              #Local: You need to open your local dev-machine firewall at range 5100-5105.  at range 5100-5105. 
      - BasketUrl=http://${ESHOP_EXTERNAL_DNS_NAME_OR_IP}:5103
      - CatalogUrlHC=http://catalog.api/hc
      - OrderingUrlHC=http://ordering.api/hc
      - IdentityUrlHC=http://identity.api/hc     #Local: Use ${ESHOP_PROD_EXTERNAL_DNS_NAME_OR_IP}, if using external IP or DNS name from browser.          
      - BasketUrlHC=http://basket.api/hc
    ports:
      - "5104:80"

  webmvc:
    environment:
      - ASPNETCORE_ENVIRONMENT=Development
      - ASPNETCORE_URLS=http://0.0.0.0:80
      - CatalogUrl=http://catalog.api
      - OrderingUrl=http://ordering.api
      - BasketUrl=http://basket.api
      - IdentityUrl=http://10.0.75.1:5105        #Local:  Use 10.0.75.1 in a "Docker for Windows" environment, if using "localhost" from browser. 
                                                 #Remote: Use ${ESHOP_EXTERNAL_DNS_NAME_OR_IP} if using external IP or DNS name from browser. 
    ports:
      - "5100:80"

  sql.data:
    environment:
      - SA_PASSWORD=Pass@word
      - ACCEPT_EULA=Y
    ports:
      - "5433:1433"

  webstatus:
    environment:
      - ASPNETCORE_ENVIRONMENT=Development
      - ASPNETCORE_URLS=http://0.0.0.0:80
      - CatalogUrl=http://catalog.api/hc
      - OrderingUrl=http://ordering.api/hc
      - BasketUrl=http://basket.api/hc
      - IdentityUrl=http://identity.api/hc
      - mvc=http://webmvc/hc
      - spa=http://webspa/hc
    ports:
<<<<<<< HEAD
      - "5107:5107"

  payment.api:
    environment:
      - ASPNETCORE_ENVIRONMENT=Development
      - ASPNETCORE_URLS=http://0.0.0.0:5108
      - EventBusConnection=rabbitmq
    ports:
      - "5108:5108"
=======
      - "5107:80"
>>>>>>> cd1193bd
<|MERGE_RESOLUTION|>--- conflicted
+++ resolved
@@ -98,8 +98,7 @@
       - mvc=http://webmvc/hc
       - spa=http://webspa/hc
     ports:
-<<<<<<< HEAD
-      - "5107:5107"
+      - "5107:80"
 
   payment.api:
     environment:
@@ -107,7 +106,4 @@
       - ASPNETCORE_URLS=http://0.0.0.0:5108
       - EventBusConnection=rabbitmq
     ports:
-      - "5108:5108"
-=======
-      - "5107:80"
->>>>>>> cd1193bd
+      - "5108:80"